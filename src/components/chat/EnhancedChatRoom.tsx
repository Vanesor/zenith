'use client';

import React, { useState, useEffect, useRef, useCallback } from 'react';
import { Send, Reply, Edit, Trash2, Image, File, Paperclip, X, Smile, MoreVertical, User } from 'lucide-react';
import { ZenithChatEncryption, SimpleEncryption } from '@/lib/encryption';
<<<<<<< HEAD
import './chat-styles.css';

// Emoji data
const EMOJIS = [
  '😀', '😃', '😄', '😁', '😆', '😅', '🤣', '😂', '🙂', '🙃',
  '😉', '😊', '😇', '🥰', '😍', '🤩', '😘', '😗', '😚', '😙',
  '😋', '😛', '😜', '🤪', '😝', '🤑', '🤗', '🤭', '🤫', '🤔',
  '👍', '👎', '👌', '✌️', '🤞', '🤟', '🤘', '🤙', '👈', '👉',
  '❤️', '🧡', '💛', '💚', '💙', '💜', '🖤', '🤍', '🤎', '💔',
  '🎉', '🎊', '🎈', '🎁', '🎂', '🎆', '🎇', '✨', '🎊', '🔥'
];

// Time formatting utility
const formatMessageTime = (timestamp: string) => {
  const date = new Date(timestamp);
  const now = new Date();
  const diff = now.getTime() - date.getTime();
  const days = Math.floor(diff / (1000 * 60 * 60 * 24));
  
  if (days === 0) {
    return date.toLocaleTimeString([], { hour: '2-digit', minute: '2-digit' });
  } else if (days === 1) {
    return 'Yesterday';
  } else if (days < 7) {
    return `${days} days ago`;
  } else {
    return date.toLocaleDateString();
  }
};

// Get date separator
const getDateSeparator = (currentDate: string, previousDate?: string) => {
  const current = new Date(currentDate).toDateString();
  const previous = previousDate ? new Date(previousDate).toDateString() : null;
  
  if (current !== previous) {
    const date = new Date(currentDate);
    const today = new Date().toDateString();
    const yesterday = new Date(Date.now() - 86400000).toDateString();
    
    if (current === today) return 'Today';
    if (current === yesterday) return 'Yesterday';
    return date.toLocaleDateString();
  }
  return null;
};

// Check if message is within edit/delete window (1 hour)
const isWithinEditWindow = (timestamp: string): boolean => {
  const messageDate = new Date(timestamp).getTime();
  const now = new Date().getTime();
  // 1 hour in milliseconds = 3600000
  return (now - messageDate) <= 3600000;
};
=======
import UserAvatar from '@/components/UserAvatar';
>>>>>>> 3d7d0d51

interface ChatMessage {
  id: string;
  message: string;
  content?: string;
  user_id: string;
  sender_id?: string;
  sender_name?: string;
  sender_avatar?: string; // Add avatar field
  room_id: string;
  created_at: string;
  timestamp?: string;
  reply_to?: string;
  reply_to_message_id?: string;
  reply_message?: string;
  reply_sender?: string;
  attachments?: {
    id: string;
    filename: string;
    type: 'image' | 'document';
    size: number;
    url: string;
  }[];
  is_encrypted?: boolean;
  is_edited?: boolean;
}

interface User {
  id: string;
  name: string;
  email: string;
  avatar?: string;
}

interface EnhancedChatRoomProps {
  roomId: string;
  currentUser: User;
  isPrivate?: boolean;
  onInviteUser?: () => void;
  isCoordinator?: boolean; // Added coordinator role flag
}

export const EnhancedChatRoom: React.FC<EnhancedChatRoomProps> = ({
  roomId,
  currentUser,
  isPrivate = false,
  onInviteUser,
  isCoordinator = false
}) => {
  // Add state to show scroll to bottom button
  const [showScrollButton, setShowScrollButton] = useState(false);
  const [messages, setMessages] = useState<ChatMessage[]>([]);
  const [newMessage, setNewMessage] = useState('');
  const [replyingTo, setReplyingTo] = useState<ChatMessage | null>(null);
  const [editingMessage, setEditingMessage] = useState<string | null>(null);
  const [editingContent, setEditingContent] = useState<string>('');
  const [loading, setLoading] = useState(true);
  const [attachments, setAttachments] = useState<File[]>([]);
  const [isEncrypted, setIsEncrypted] = useState(false);
  const [showEmojiPicker, setShowEmojiPicker] = useState(false);
  const [errorModal, setErrorModal] = useState<{show: boolean, message: string}>({show: false, message: ''});
  const [deleteConfirmModal, setDeleteConfirmModal] = useState<{show: boolean, messageId: string | null}>({show: false, messageId: null});
  const [openDropdownId, setOpenDropdownId] = useState<string | null>(null);
  
  const messagesEndRef = useRef<HTMLDivElement>(null);
  const chatContainerRef = useRef<HTMLDivElement>(null);
  const fileInputRef = useRef<HTMLInputElement>(null);
  const refreshIntervalRef = useRef<NodeJS.Timeout | null>(null);
  const emojiPickerRef = useRef<HTMLDivElement>(null);

  // Show error modal instead of alert
  const showError = (message: string) => {
    setErrorModal({show: true, message});
  };

  // Simple scroll to bottom function - only when explicitly called
  const scrollToBottom = useCallback((forceScroll = false) => {
    if (messagesEndRef.current && forceScroll) {
      messagesEndRef.current.scrollIntoView({ 
        behavior: 'auto',
        block: 'end' 
      });
    }
  }, []);
  
  // Determine user role for color coding
  const getUserRole = (userId: string): 'self' | 'management' | 'zenith' | 'student' => {
    // Check if it's the current user
    if (userId === currentUser.id) return 'self';
    
    // This would normally come from user metadata, club data, etc.
    // For demonstration, we're using simple checks
    
    // Management team (club coordinators, etc.)
    const managementIds = ['club_coordinator', 'club_secretary', 'club_media']; 
    if (managementIds.includes(userId)) return 'management';
    
    // Zenith team members
    const zenithIds = ['zenith_admin', 'zenith_core']; 
    if (zenithIds.includes(userId)) return 'zenith';
    
    // Default is regular student
    return 'student';
  };

  // Scroll to specific message
  const scrollToMessage = useCallback((messageId: string) => {
    const messageElement = document.getElementById(`message-${messageId}`);
    if (messageElement) {
      messageElement.scrollIntoView({ behavior: 'smooth', block: 'center' });
      messageElement.classList.add('bg-blue-100', 'dark:bg-blue-900');
      setTimeout(() => {
        messageElement.classList.remove('bg-blue-100', 'dark:bg-blue-900');
      }, 2000);
    }
  }, []);

  // Fetch messages
  const fetchMessages = useCallback(async () => {
    try {
      const token = localStorage.getItem('zenith-token');
      const headers: any = {
        'Content-Type': 'application/json',
      };
      
      if (token) {
        headers.Authorization = `Bearer ${token}`;
      }

      const response = await fetch(`/api/chat/rooms/${roomId}/messages`, {
        headers,
      });
      const data = await response.json();
      
      if (data.success) {
        const decryptedMessages = data.messages.map((msg: any) => {
          // Map API response fields to our message interface
          const mappedMessage: ChatMessage = {
            id: msg.id,
            message: msg.message || '',
            content: msg.content || msg.message || '',
            user_id: msg.user_id,
            sender_id: msg.user_id,
            sender_name: msg.author_name || 'Unknown User',
            sender_avatar: msg.author_avatar || '',
            room_id: msg.room_id,
            created_at: msg.created_at,
            timestamp: msg.created_at,
            reply_to: msg.reply_to,
            reply_message: msg.reply_message,
            reply_sender: msg.reply_sender,
            attachments: msg.attachments,
            is_encrypted: msg.is_encrypted || false,
            is_edited: msg.is_edited || false,
          };

          if (mappedMessage.is_encrypted && mappedMessage.content) {
            try {
<<<<<<< HEAD
              const decrypted = ZenithChatEncryption.decrypt(msg.content, roomId);
              return { ...msg, content: decrypted };
            } catch {
              try {
                const decrypted = SimpleEncryption.decrypt(msg.content, roomId);
                return { ...msg, content: decrypted };
=======
              // Try to decrypt with ZenithChatEncryption first
              const decrypted = ZenithChatEncryption.decrypt(mappedMessage.content, roomId);
              return { ...mappedMessage, content: decrypted };
            } catch {
              try {
                // Fallback to SimpleEncryption
                const decrypted = SimpleEncryption.decrypt(mappedMessage.content, roomId);
                return { ...mappedMessage, content: decrypted };
>>>>>>> 3d7d0d51
              } catch {
                return { ...mappedMessage, content: '[Encrypted message - cannot decrypt]' };
              }
            }
          }
          return mappedMessage;
        });
        
        // Process messages to ensure replies are properly displayed
        const processedMessages = decryptedMessages.map((msg: ChatMessage) => {
          // Ensure we have consistent property names
          return {
            ...msg,
            message: msg.message || msg.content || '',
            content: msg.content || msg.message || '',
            user_id: msg.user_id || msg.sender_id || '',
            sender_id: msg.sender_id || msg.user_id || '',
            reply_to: msg.reply_to || msg.reply_to_message_id || '',
            reply_to_message_id: msg.reply_to_message_id || msg.reply_to || '',
          };
        });
        
        setMessages(processedMessages);
        
        if (messages.length === 0 && processedMessages.length > 0) {
          setTimeout(() => scrollToBottom(true), 100);
        }
      }
    } catch (error) {
      console.error('Error fetching messages:', error);
    } finally {
      setLoading(false);
    }
  }, [roomId, messages.length, scrollToBottom]);

  useEffect(() => {
    fetchMessages();
    refreshIntervalRef.current = setInterval(fetchMessages, 2000);
    
    return () => {
      if (refreshIntervalRef.current) {
        clearInterval(refreshIntervalRef.current);
      }
    };
  }, [fetchMessages]);
  
  // Don't auto-scroll when messages change - user controls scrolling manually
  useEffect(() => {
    // Only scroll to the bottom on the initial load of messages
    if (messages.length > 0 && messages.length === 1) {
      // Only scroll on first load
      setTimeout(() => scrollToBottom(true), 50);
    }
  }, [messages.length === 1, scrollToBottom]);

  // Handle file selection
  const handleFileSelect = (e: React.ChangeEvent<HTMLInputElement>) => {
    const files = Array.from(e.target.files || []);
    setAttachments(prev => [...prev, ...files]);
  };

  // Upload attachments
  const uploadAttachments = async (files: File[]) => {
    const formData = new FormData();
    
    for (const file of files) {
      formData.append('files', file);
    }
    
    formData.append('roomId', roomId);
    
    const response = await fetch('/api/chat/upload', {
      method: 'POST',
      body: formData
    });
    
    const data = await response.json();
    return data.success ? data.attachments : [];
  };

  // Add emoji to message
  const addEmoji = (emoji: string) => {
    setNewMessage(prev => prev + emoji);
  };

  // Handle key press for message input
  const handleKeyPress = (e: React.KeyboardEvent<HTMLTextAreaElement>) => {
    if (e.key === 'Enter' && !e.shiftKey) {
      e.preventDefault();
      if (newMessage.trim() || attachments.length > 0) {
        sendMessage();
      }
    }
  };

  // Handle click outside of emoji picker to close it
  useEffect(() => {
    const handleClickOutside = (event: MouseEvent) => {
      if (
        emojiPickerRef.current && 
        !emojiPickerRef.current.contains(event.target as Node) &&
        !(event.target as Element).closest('button')?.title?.includes('emoji')
      ) {
        setShowEmojiPicker(false);
      }
    };

    document.addEventListener('mousedown', handleClickOutside);
    return () => {
      document.removeEventListener('mousedown', handleClickOutside);
    };
  }, []);

  // Send message
  const sendMessage = async () => {
    if (!newMessage.trim() && attachments.length === 0) return;
    
    try {
      let messageAttachments = [];
      if (attachments.length > 0) {
        try {
          messageAttachments = await uploadAttachments(attachments);
        } catch (error) {
          console.error('Error uploading attachments:', error);
          showError('Error uploading attachments. Please try again.');
          return;
        }
      }
      
      let content = newMessage.trim();
      let encrypted = false;
      
      if (isEncrypted && content) {
        try {
          const encryptedData = ZenithChatEncryption.encrypt(content, roomId);
          content = encryptedData.encrypted;
          encrypted = true;
        } catch (error) {
          console.error('Error encrypting message:', error);
          showError('Failed to encrypt message. Sending as plain text.');
          encrypted = false;
        }
      }
      
      const messageData: any = {
        room_id: roomId,
        content,
        user_id: currentUser.id,
        sender_name: currentUser.name,
        attachments: messageAttachments,
        is_encrypted: encrypted
      };
      
      if (replyingTo) {
        messageData.reply_to_message_id = replyingTo.id;
        messageData.reply_message = replyingTo.message || replyingTo.content || '';
        messageData.reply_sender = replyingTo.sender_name;
      }
      
      const token = localStorage.getItem('zenith-token');
      const headers: any = { 'Content-Type': 'application/json' };
      
      if (token) {
        headers.Authorization = `Bearer ${token}`;
      }

      const response = await fetch(`/api/chat/rooms/${roomId}/messages`, {
        method: 'POST',
        headers,
        body: JSON.stringify(messageData)
      });
      
      if (response.ok) {
        // Get the newly created message from the response if available
        const messageResponse = await response.json();
        
        setNewMessage('');
        setReplyingTo(null);
        setAttachments([]);
        
        // Force refresh to ensure reply bubbles are shown correctly
        await fetchMessages();
        
        // Ensure we scroll to bottom after sending a message, with additional delay to ensure rendering
        setTimeout(() => scrollToBottom(true), 300);
      } else {
        const errorData = await response.json();
        showError('Failed to send message: ' + errorData.error);
      }
    } catch (error) {
      console.error('Error sending message:', error);
    }
  };

  // Edit message
  const editMessage = async (messageId: string, newContent: string) => {
    try {
      const token = localStorage.getItem('zenith-token');
      const headers: any = { 'Content-Type': 'application/json' };
      
      if (token) {
        headers.Authorization = `Bearer ${token}`;
      }

      let content = newContent;
      
      if (isEncrypted) {
        const encryptedData = ZenithChatEncryption.encrypt(content, roomId);
        content = encryptedData.encrypted;
      }
      
      const response = await fetch(`/api/chat/rooms/${roomId}/messages`, {
        method: 'PUT',
        headers,
        body: JSON.stringify({ messageId, content, is_encrypted: isEncrypted })
      });
      
      if (response.ok) {
        setEditingMessage(null);
        setEditingContent('');
        await fetchMessages();
      } else {
        const errorData = await response.json();
        showError('Failed to edit message: ' + errorData.error);
      }
    } catch (error) {
      console.error('Error editing message:', error);
      showError('Error editing message');
    }
  };

  // Delete message
  const confirmDeleteMessage = (messageId: string) => {
    setDeleteConfirmModal({show: true, messageId});
  };

  const deleteMessage = async (messageId: string) => {
    try {
      const token = localStorage.getItem('zenith-token');
      const headers: any = {};
      
      if (token) {
        headers.Authorization = `Bearer ${token}`;
      }

      const response = await fetch(`/api/chat/rooms/${roomId}/messages?messageId=${messageId}`, {
        method: 'DELETE',
        headers
      });
      
      if (response.ok) {
        await fetchMessages();
      } else {
        const errorData = await response.json();
        showError('Failed to delete message: ' + errorData.error);
      }
    } catch (error) {
      console.error('Error deleting message:', error);
      showError('Error deleting message');
    } finally {
      setDeleteConfirmModal({show: false, messageId: null});
    }
  };

  // Remove attachment
  const removeAttachment = (index: number) => {
    setAttachments(prev => prev.filter((_, i) => i !== index));
  };

  // Toggle dropdown menu for message
  const toggleDropdown = (messageId: string) => {
    setOpenDropdownId(prev => prev === messageId ? null : messageId);
  };

  // Check if user can edit/delete a message
  const canEditDelete = (message: ChatMessage) => {
    const isOwnMessage = (message.user_id || message.sender_id) === currentUser.id;
    const isRecent = isWithinEditWindow(message.created_at || message.timestamp || '');
    
    // Either it's the user's own recent message OR they are a coordinator
    return (isOwnMessage && isRecent) || isCoordinator;
  };

  return (
    <div className="flex flex-col h-full max-h-screen overflow-hidden bg-gray-50 dark:bg-gray-900" style={{ paddingBottom: '80px' }}>
      {/* Header with modern styling */}
      <div className="p-3 md:p-4 border-b dark:border-gray-700 bg-white dark:bg-gray-800 shadow-sm sticky top-0 z-10">
        <div className="flex justify-between items-center">
          <div className="flex items-center space-x-3">
            <h2 className="text-lg md:text-xl font-semibold">Chat Room</h2>
            <span className="text-xs text-green-500 bg-green-100 dark:bg-green-900 px-2 py-0.5 rounded-full">
              Online
            </span>
          </div>
          
          <div className="flex items-center space-x-2">
            <button
              onClick={() => setIsEncrypted(!isEncrypted)}
              className={`p-2 rounded-full transition-colors ${
                isEncrypted 
                  ? 'bg-green-100 text-green-600 dark:bg-green-900 dark:text-green-400' 
                  : 'bg-gray-100 text-gray-600 dark:bg-gray-700 dark:text-gray-400'
              }`}
              title={isEncrypted ? 'Encryption ON' : 'Encryption OFF'}
            >
              🔐
            </button>
            
            {isPrivate && onInviteUser && (
              <button
                onClick={onInviteUser}
                className="px-3 py-2 bg-blue-600 text-white rounded-lg hover:bg-blue-700 transition-colors"
              >
                Invite User
              </button>
            )}
          </div>
        </div>
      </div>

      {/* Messages Container - Real WhatsApp-like styling with fixed positioning */}
      <div 
        ref={chatContainerRef}
        className="flex-1 overflow-y-auto px-2 md:px-4 py-3 space-y-2 bg-gray-100 dark:bg-gray-900"
        style={{ 
          backgroundImage: "url('/chat-background.svg')", // Using the WhatsApp-like SVG pattern
          backgroundSize: "contain",
          scrollBehavior: 'auto', // Use auto instead of smooth for more natural scrolling
          overscrollBehavior: 'none', // Prevent scroll chaining
          scrollbarWidth: 'thin',
          WebkitOverflowScrolling: 'touch',
          position: 'relative',
          paddingBottom: '80px' // Extra padding at bottom to always show input field
        }}
        onScroll={(e) => {
          // Check if we should show the scroll to bottom button
          const container = e.currentTarget;
          const isAtBottom = container.scrollHeight - container.scrollTop - container.clientHeight < 100;
          setShowScrollButton(!isAtBottom);
        }}
      >
<<<<<<< HEAD
        {messages.map((message, index) => {
          const dateSeparator = getDateSeparator(
            message.created_at || message.timestamp || '',
            index > 0 ? messages[index - 1].created_at || messages[index - 1].timestamp : undefined
          );
          
          const isOwnMessage = (message.user_id || message.sender_id) === currentUser.id;
          const canModify = canEditDelete(message);
          
          // WhatsApp-style message grouping: Check if previous message is from the same user
          const prevMessage = index > 0 ? messages[index - 1] : null;
          const isPrevSameSender = prevMessage && 
            ((prevMessage.user_id || prevMessage.sender_id) === (message.user_id || message.sender_id));
          
          // Get proper user name and role
          const senderName = message.sender_name || 
            (message.user_id === 'system' ? 'System' : 'Unknown User');
          const userInitial = senderName.charAt(0).toUpperCase();
          
          // Determine user role/type for color coding
          const userRole = getUserRole(message.user_id || message.sender_id || '');
          
          // Show avatar only for the first message in a group
          const showAvatar = !isOwnMessage && (!isPrevSameSender || dateSeparator);
          
          return (
            <div key={message.id}>
              {/* Date Separator */}
              {dateSeparator && (
                <div className="flex justify-center my-4">
                  <div className="bg-gray-200 dark:bg-gray-700 px-3 py-1 rounded-full text-xs text-gray-600 dark:text-gray-400">
                    {dateSeparator}
                  </div>
                </div>
              )}
              
              {/* Message with avatar for WhatsApp-like styling */}
              <div
                id={`message-${message.id}`}
                className={`flex items-end mb-1 ${isOwnMessage ? 'justify-end' : 'justify-start'}`}
              >
                {/* Avatar - only show for received messages and first in group */}
                {!isOwnMessage && (
                  <div className="flex-shrink-0 mr-1">
                    {showAvatar ? (
                      <div className={`avatar-circle bg-${userRole}`} title={senderName}>
                        {userInitial}
                      </div>
                    ) : (
                      <div style={{ width: '35px' }}></div> // Spacer when avatar is hidden
                    )}
                  </div>
                )}
                
                <div
                  className={`max-w-xs lg:max-w-md px-4 py-2 rounded-lg relative group shadow-sm ${
                    isOwnMessage
                      ? 'bg-blue-500 text-white ml-auto' // Removed the tail styling
                      : 'bg-white dark:bg-gray-800 text-gray-800 dark:text-white mr-auto'
                  }`}
                >
                  {/* Dropdown menu toggle */}
                  <div className="absolute top-1 right-1 opacity-0 group-hover:opacity-100 transition-opacity">
                    <button 
                      onClick={() => toggleDropdown(message.id)}
                      className="p-1 hover:bg-black hover:bg-opacity-20 rounded"
                    >
                      <MoreVertical size={14} />
                    </button>
                    
                    {/* Dropdown menu */}
                    {openDropdownId === message.id && (
                      <div className="absolute top-full right-0 mt-1 w-36 bg-white dark:bg-gray-800 shadow-lg rounded-md overflow-hidden z-10">
                        <button
                          onClick={() => {
                            setReplyingTo(message);
                            toggleDropdown(message.id);
                          }}
                          className="flex items-center w-full px-3 py-2 text-left text-sm hover:bg-gray-100 dark:hover:bg-gray-700"
                        >
                          <Reply size={14} className="mr-2" /> Reply
                        </button>
                        
                        {canModify && (
                          <>
                            <button
                              onClick={() => {
                                setEditingMessage(message.id);
                                setEditingContent(message.message || message.content || '');
                                toggleDropdown(message.id);
                              }}
                              className="flex items-center w-full px-3 py-2 text-left text-sm hover:bg-gray-100 dark:hover:bg-gray-700"
                            >
                              <Edit size={14} className="mr-2" /> Edit
                            </button>
                            
                            <button
                              onClick={() => {
                                confirmDeleteMessage(message.id);
                                toggleDropdown(message.id);
                              }}
                              className="flex items-center w-full px-3 py-2 text-left text-sm text-red-500 hover:bg-gray-100 dark:hover:bg-gray-700"
                            >
                              <Trash2 size={14} className="mr-2" /> Delete
                            </button>
                          </>
                        )}
                      </div>
                    )}
                  </div>

                  {/* Reply Preview - Improved WhatsApp-like style */}
                  {(message.reply_to || message.reply_to_message_id || message.reply_message) && (
                    <div 
                      className="mb-2 reply-bubble cursor-pointer text-xs"
                      onClick={() => scrollToMessage(message.reply_to || message.reply_to_message_id || '')}
                    >
                      <div className="font-semibold text-blue-600 dark:text-blue-400">
                        {message.reply_sender || 'Reply'}
                      </div>
                      <div className="truncate">{message.reply_message}</div>
                    </div>
                  )}
                  
                  {/* Sender Name - with proper naming and role-based color */}
                  {!isOwnMessage && showAvatar && (
                    <div className={`text-xs font-semibold mb-1 username-${userRole}`}>
                      {senderName}
                    </div>
                  )}
                  
                  {/* Message Content */}
                  <div className="break-words">
                    {editingMessage === message.id ? (
                      <div className="space-y-2">
                        <textarea
                          value={editingContent}
                          onChange={(e) => setEditingContent(e.target.value)}
                          className="w-full p-2 rounded bg-white dark:bg-gray-800 text-black dark:text-white resize-none"
                          rows={3}
                          onKeyDown={(e) => {
                            if (e.key === 'Enter' && !e.shiftKey) {
                              e.preventDefault();
                              if (editingContent.trim()) {
                                editMessage(message.id, editingContent);
                              }
                            }
                            if (e.key === 'Escape') {
                              setEditingMessage(null);
                              setEditingContent('');
                            }
                          }}
                          placeholder="Edit your message..."
                          autoFocus
                        />
                        <div className="flex justify-end space-x-2">
                          <button
                            onClick={() => {
                              setEditingMessage(null);
                              setEditingContent('');
                            }}
                            className="px-3 py-1 text-xs bg-gray-500 text-white rounded hover:bg-gray-600"
                          >
                            Cancel
                          </button>
                          <button
                            onClick={() => {
                              if (editingContent.trim()) {
                                editMessage(message.id, editingContent);
                              }
                            }}
                            className="px-3 py-1 text-xs bg-blue-500 text-white rounded hover:bg-blue-600"
                            disabled={!editingContent.trim()}
                          >
                            Save
                          </button>
                        </div>
                      </div>
                    ) : (
                      <div>
                        {message.message || message.content || ''}
                        {message.is_encrypted && (
                          <span className="ml-2 text-xs opacity-70">🔐</span>
                        )}
                        {message.is_edited && (
                          <span className="ml-2 text-xs opacity-70">(edited)</span>
                        )}
                      </div>
                    )}
                  </div>
                  
                  {/* Attachments */}
                  {message.attachments && message.attachments.length > 0 && (
                    <div className="mt-2 space-y-2">
                      {message.attachments.map((attachment) => (
                        <div key={attachment.id}>
                          {attachment.type === 'image' ? (
                            <div className="max-w-full overflow-hidden">
                              <img
                                src={attachment.url}
                                alt={attachment.filename}
                                className="max-w-full h-auto rounded cursor-pointer object-contain max-h-80"
                                onClick={() => window.open(attachment.url, '_blank')}
                              />
                            </div>
                          ) : (
                            <div className="flex items-center space-x-2 p-2 bg-black bg-opacity-20 rounded">
                              <File size={16} />
                              <span className="text-xs">{attachment.filename}</span>
                              <button
                                onClick={() => window.open(attachment.url, '_blank')}
                                className="text-xs underline"
                              >
                                Download
                              </button>
                            </div>
                          )}
                        </div>
                      ))}
                    </div>
                  )}
                  
                  {/* Message Time */}
                  <div className="flex items-center justify-end mt-1">
                    <span className="text-xs opacity-70">
                      {formatMessageTime(message.created_at || message.timestamp || Date.now().toString())}
                    </span>
=======
        {messages.map((message) => {
          const isCurrentUser = (message.user_id || message.sender_id) === currentUser.id;
          
          return (
            <div
              key={message.id}
              id={`message-${message.id}`}
              className={`flex items-start space-x-3 ${
                isCurrentUser ? 'flex-row-reverse space-x-reverse' : ''
              }`}
            >
              {/* User Avatar */}
              <div className="flex-shrink-0">
                <UserAvatar 
                  avatar={isCurrentUser ? currentUser.avatar : message.sender_avatar}
                  name={isCurrentUser ? currentUser.name : message.sender_name}
                  email={isCurrentUser ? currentUser.email : undefined}
                  size="sm"
                  showOnlineStatus={false}
                />
              </div>

              {/* Message Content */}
              <div
                className={`max-w-xs lg:max-w-md px-4 py-2 rounded-lg ${
                  isCurrentUser
                    ? 'bg-blue-600 text-white rounded-br-sm'
                    : 'bg-gray-200 dark:bg-gray-700 text-gray-900 dark:text-white rounded-bl-sm'
                }`}
              >
                {/* Reply Preview */}
                {message.reply_to && (
                  <div 
                    className="mb-2 p-2 rounded bg-black bg-opacity-20 cursor-pointer text-xs"
                    onClick={() => scrollToMessage(message.reply_to!)}
                  >
                    <div className="font-semibold">{message.reply_sender}</div>
                    <div className="truncate">{message.reply_message}</div>
                  </div>
                )}
                
                {/* Sender Name (for other users) */}
                {!isCurrentUser && (
                  <div className="text-xs font-semibold mb-1 text-gray-600 dark:text-gray-300">
                    {message.sender_name || 'Unknown User'}
                  </div>
                )}
                
                {/* Message Content */}
                <div className="break-words">
                  {editingMessage === message.id ? (
                    <div className="space-y-2">
                      <textarea
                        value={editingContent}
                        onChange={(e) => setEditingContent(e.target.value)}
                        className="w-full p-2 rounded bg-white dark:bg-gray-800 text-black dark:text-white resize-none"
                        rows={3}
                        onKeyDown={(e) => {
                          if (e.key === 'Enter' && !e.shiftKey) {
                            e.preventDefault();
                            if (editingContent.trim()) {
                              editMessage(message.id, editingContent);
                            }
                          }
                          if (e.key === 'Escape') {
                            setEditingMessage(null);
                            setEditingContent('');
                          }
                        }}
                        placeholder="Edit your message..."
                        autoFocus
                      />
                      <div className="flex justify-end space-x-2">
                        <button
                          onClick={() => {
                            setEditingMessage(null);
                            setEditingContent('');
                          }}
                          className="px-3 py-1 text-xs bg-gray-500 text-white rounded hover:bg-gray-600"
                        >
                          Cancel
                        </button>
                        <button
                          onClick={() => {
                            if (editingContent.trim()) {
                              editMessage(message.id, editingContent);
                            }
                          }}
                          className="px-3 py-1 text-xs bg-blue-500 text-white rounded hover:bg-blue-600"
                          disabled={!editingContent.trim()}
                        >
                          Save
                        </button>
                      </div>
                    </div>
                  ) : (
                    <div>
                      {message.message || message.content || ''}
                      {message.is_encrypted && (
                        <span className="ml-2 text-xs opacity-70">🔐</span>
                      )}
                      {message.is_edited && (
                        <span className="ml-2 text-xs opacity-70">(edited)</span>
                      )}
                    </div>
                  )}
                </div>
                
                {/* Attachments */}
                {message.attachments && message.attachments.length > 0 && (
                  <div className="mt-2 space-y-2">
                    {message.attachments.map((attachment) => (
                      <div key={attachment.id}>
                        {attachment.type === 'image' ? (
                          <img
                            src={attachment.url}
                            alt={attachment.filename}
                            className="max-w-full h-auto rounded cursor-pointer"
                            onClick={() => window.open(attachment.url, '_blank')}
                          />
                        ) : (
                          <div className="flex items-center space-x-2 p-2 bg-black bg-opacity-20 rounded">
                            <File size={16} />
                            <span className="text-xs">{attachment.filename}</span>
                            <button
                              onClick={() => window.open(attachment.url, '_blank')}
                              className="text-xs underline"
                            >
                              Download
                            </button>
                          </div>
                        )}
                      </div>
                    ))}
                  </div>
                )}
                
                {/* Message Actions */}
                <div className="flex items-center justify-between mt-2">
                  <span className="text-xs opacity-70">
                    {new Date(message.created_at || message.timestamp || Date.now()).toLocaleTimeString()}
                  </span>
                  
                  <div className="flex space-x-1">
                    <button
                      onClick={() => setReplyingTo(message)}
                      className="p-1 rounded hover:bg-black hover:bg-opacity-20"
                      title="Reply"
                    >
                      <Reply size={12} />
                    </button>
                    {isCurrentUser && (
                      <>
                        <button
                          onClick={() => {
                            setEditingMessage(message.id);
                            setEditingContent(message.message || message.content || '');
                          }}
                          className="p-1 rounded hover:bg-black hover:bg-opacity-20"
                          title="Edit"
                        >
                          <Edit size={12} />
                        </button>
                        <button
                          onClick={() => deleteMessage(message.id)}
                          className="p-1 rounded hover:bg-black hover:bg-opacity-20"
                          title="Delete"
                        >
                          <Trash2 size={12} />
                        </button>
                      </>
                    )}
>>>>>>> 3d7d0d51
                  </div>
                </div>
              </div>
            </div>
          );
        })}
<<<<<<< HEAD
        <div ref={messagesEndRef} className="h-24" /> {/* Further increased space to ensure message input is always visible */}
        
        {/* WhatsApp-style scroll to bottom button */}
        {showScrollButton && (
          <div className="fixed bottom-20 right-6 z-30">
            <button
              onClick={() => scrollToBottom(true)}
              className="bg-gray-200 dark:bg-gray-700 rounded-full p-3 shadow-lg hover:bg-gray-300 dark:hover:bg-gray-600 transition-colors"
              aria-label="Scroll to bottom"
            >
              <svg xmlns="http://www.w3.org/2000/svg" width="24" height="24" viewBox="0 0 24 24" fill="none" stroke="currentColor" strokeWidth="2" strokeLinecap="round" strokeLinejoin="round">
                <polyline points="6 9 12 15 18 9"></polyline>
              </svg>
            </button>
          </div>
        )}
=======
        <div ref={messagesEndRef} />
      </div>

      {/* Scroll Controls */}
      <div className="px-4 py-2 border-t dark:border-gray-700 bg-gray-50 dark:bg-gray-800">
        <div className="flex items-center justify-between">
          <div className="flex items-center space-x-4">
            <label className="flex items-center space-x-2 text-sm">
              <input
                type="checkbox"
                checked={autoScroll}
                onChange={(e) => setAutoScroll(e.target.checked)}
                className="rounded"
              />
              <span>Auto-scroll to new messages</span>
            </label>
          </div>
          <button
            onClick={() => scrollToBottom(true)}
            className="flex items-center space-x-1 px-3 py-1 bg-blue-500 text-white rounded text-sm hover:bg-blue-600"
          >
            <ArrowUp size={14} className="rotate-180" />
            <span>Scroll to Bottom</span>
          </button>
        </div>
>>>>>>> 3d7d0d51
      </div>

      {/* Message Input Area - Fixed at bottom, always visible, modern WhatsApp-like styling */}
      <div className="p-3 md:p-4 border-t dark:border-gray-700 bg-white dark:bg-gray-800 fixed bottom-0 left-0 right-0 z-20 shadow-lg">
        {/* Reply Preview - Modern WhatsApp-like style */}
        {replyingTo && (
          <div className="mb-2 bg-white dark:bg-gray-800 rounded-lg shadow-sm max-h-20 overflow-hidden border-l-4 border-blue-500">
            <div className="flex items-center justify-between p-2">
              <div className="flex-1 min-w-0 pl-2">
                <div className="text-xs font-semibold text-blue-500">
                  Replying to {replyingTo?.sender_name}
                </div>
                <div className="text-xs text-gray-600 dark:text-gray-400 truncate max-w-[90%]">
                  {replyingTo?.message || replyingTo?.content || ''}
                </div>
              </div>
              <button
                onClick={() => setReplyingTo(null)}
                className="p-1 hover:bg-gray-200 dark:hover:bg-gray-700 rounded-full flex-shrink-0"
              >
                <X size={14} />
              </button>
            </div>
          </div>
        )}
        
        {/* Attachments Preview - Modern card style */}
        {attachments.length > 0 && (
          <div className="mb-2 max-h-24 overflow-y-auto">
            <div className="flex flex-wrap gap-2">
              {attachments.map((file, index) => (
                <div key={index} className="flex items-center space-x-2 bg-white dark:bg-gray-800 p-2 rounded-lg shadow-sm max-w-48 border border-gray-200 dark:border-gray-700">
                  {file.type.startsWith('image/') ? (
                    <div className="relative">
                      <img
                        src={URL.createObjectURL(file)}
                        alt={file.name}
                        className="w-10 h-10 object-cover rounded-md"
                      />
                      <div className="absolute -top-1 -right-1 bg-blue-500 rounded-full p-0.5">
                        <Image size={10} className="text-white" />
                      </div>
                    </div>
                  ) : (
                    <div className="rounded-full bg-gray-200 dark:bg-gray-700 p-2">
                      <File size={16} className="text-blue-500" />
                    </div>
                  )}
                  <span className="text-xs truncate flex-1 max-w-[120px]">{file.name}</span>
                  <button
                    onClick={() => removeAttachment(index)}
                    className="text-gray-500 hover:text-red-500 flex-shrink-0 rounded-full hover:bg-gray-100 dark:hover:bg-gray-700 p-1"
                  >
                    <X size={12} />
                  </button>
                </div>
              ))}
            </div>
          </div>
        )}
        
        {/* Input Area - Modern WhatsApp-like styling */}
        <div className="flex items-center space-x-2 relative mt-1 bg-gray-100 dark:bg-gray-700 rounded-full px-2 py-1">
          <div className="avatar-circle bg-self hidden md:flex">
            {currentUser.name.charAt(0).toUpperCase()}
          </div>
          <input
            type="file"
            ref={fileInputRef}
            onChange={handleFileSelect}
            multiple
            accept="image/*,.pdf,.doc,.docx,.txt"
            className="hidden"
          />
          
          <button
            onClick={() => fileInputRef.current?.click()}
            className="p-2 text-gray-500 hover:text-gray-700 dark:text-gray-400 dark:hover:text-gray-300 flex-shrink-0 rounded-full hover:bg-gray-200 dark:hover:bg-gray-600"
            title="Attach files"
          >
            <Paperclip size={20} />
          </button>

          <button
            onClick={() => setShowEmojiPicker(!showEmojiPicker)}
            className="p-2 text-gray-500 hover:text-gray-700 dark:text-gray-400 dark:hover:text-gray-300 flex-shrink-0 rounded-full hover:bg-gray-200 dark:hover:bg-gray-600"
            title="Add emoji"
          >
            <Smile size={20} />
          </button>
          
          <div className="flex-1 min-w-0">
            <textarea
              value={newMessage}
              onChange={(e) => setNewMessage(e.target.value)}
              onKeyDown={handleKeyPress}
              placeholder={isEncrypted ? "Type an encrypted message..." : "Type a message..."}
              className="w-full p-2 bg-transparent border-none resize-none focus:outline-none dark:text-white"
              rows={1}
              style={{ 
                minHeight: '40px', 
                maxHeight: '100px',
                overflow: 'auto'
              }}
            />
          </div>
          
          <button
            onClick={sendMessage}
            disabled={!newMessage.trim() && attachments.length === 0}
            className="p-2 bg-blue-500 text-white rounded-full hover:bg-blue-600 disabled:opacity-50 disabled:cursor-not-allowed transition-colors flex-shrink-0 h-10 w-10 flex items-center justify-center"
          >
            <Send size={18} />
          </button>

          {/* Emoji Picker - Modern floating panel */}
          {showEmojiPicker && (
            <div
              ref={emojiPickerRef}
              className="absolute bottom-full left-0 md:left-10 mb-2 bg-white dark:bg-gray-800 border border-gray-200 dark:border-gray-700 rounded-lg shadow-lg p-3 z-20"
              style={{ 
                width: '280px', 
                height: '220px',
                position: 'absolute',
                bottom: '100%'
              }}
            >
              <div className="flex justify-between items-center mb-2 pb-1 border-b dark:border-gray-700">
                <span className="text-sm font-medium">Emoji</span>
                <button 
                  onClick={() => setShowEmojiPicker(false)}
                  className="p-1 hover:bg-gray-100 dark:hover:bg-gray-700 rounded-full"
                >
                  <X size={16} />
                </button>
              </div>
              <div className="grid grid-cols-7 gap-1 overflow-y-auto h-[180px] custom-scrollbar">
                {EMOJIS.map((emoji, index) => (
                  <button
                    key={index}
                    onClick={() => {
                      addEmoji(emoji);
                      // Don't close the picker after selecting an emoji
                    }}
                    className="text-xl hover:bg-gray-100 dark:hover:bg-gray-700 rounded-lg p-1.5 transition-colors"
                  >
                    {emoji}
                  </button>
                ))}
              </div>
            </div>
          )}
        </div>
      </div>

      {/* Error Modal - Modern design */}
      {errorModal.show && (
        <div className="fixed inset-0 bg-black bg-opacity-60 backdrop-blur-sm flex items-center justify-center z-50 p-4">
          <div className="bg-white dark:bg-gray-800 rounded-xl p-6 max-w-md w-full mx-auto shadow-2xl animate-fadeIn">
            <div className="flex items-center space-x-3 mb-4">
              <div className="rounded-full bg-red-100 dark:bg-red-900 p-2">
                <svg xmlns="http://www.w3.org/2000/svg" className="h-6 w-6 text-red-600 dark:text-red-400" fill="none" viewBox="0 0 24 24" stroke="currentColor">
                  <path strokeLinecap="round" strokeLinejoin="round" strokeWidth={2} d="M12 8v4m0 4h.01M21 12a9 9 0 11-18 0 9 9 0 0118 0z" />
                </svg>
              </div>
              <h3 className="text-lg font-semibold text-gray-900 dark:text-white">Error</h3>
            </div>
            <p className="text-gray-700 dark:text-gray-300 mb-6 pl-11">{errorModal.message}</p>
            <div className="flex justify-end">
              <button
                onClick={() => setErrorModal({show: false, message: ''})}
                className="px-4 py-2 bg-gray-100 hover:bg-gray-200 dark:bg-gray-700 dark:hover:bg-gray-600 text-gray-900 dark:text-white rounded-lg font-medium transition-colors"
              >
                OK
              </button>
            </div>
          </div>
        </div>
      )}

      {/* Delete Confirmation Modal - Modern design */}
      {deleteConfirmModal.show && (
        <div className="fixed inset-0 bg-black bg-opacity-60 backdrop-blur-sm flex items-center justify-center z-50 p-4">
          <div className="bg-white dark:bg-gray-800 rounded-xl p-6 max-w-md w-full mx-auto shadow-2xl animate-fadeIn">
            <div className="flex items-center space-x-3 mb-4">
              <div className="rounded-full bg-red-100 dark:bg-red-900 p-2">
                <svg xmlns="http://www.w3.org/2000/svg" className="h-6 w-6 text-red-600 dark:text-red-400" fill="none" viewBox="0 0 24 24" stroke="currentColor">
                  <path strokeLinecap="round" strokeLinejoin="round" strokeWidth={2} d="M19 7l-.867 12.142A2 2 0 0116.138 21H7.862a2 2 0 01-1.995-1.858L5 7m5 4v6m4-6v6m1-10V4a1 1 0 00-1-1h-4a1 1 0 00-1 1v3M4 7h16" />
                </svg>
              </div>
              <h3 className="text-lg font-semibold text-gray-900 dark:text-white">Delete Message</h3>
            </div>
            <p className="text-gray-700 dark:text-gray-300 mb-6 pl-11">
              Are you sure you want to delete this message? This action cannot be undone.
            </p>
            <div className="flex justify-end space-x-3">
              <button
                onClick={() => setDeleteConfirmModal({show: false, messageId: null})}
                className="px-4 py-2 bg-gray-100 hover:bg-gray-200 dark:bg-gray-700 dark:hover:bg-gray-600 text-gray-900 dark:text-white rounded-lg font-medium transition-colors"
              >
                Cancel
              </button>
              <button
                onClick={() => {
                  if (deleteConfirmModal.messageId) {
                    deleteMessage(deleteConfirmModal.messageId);
                  }
                }}
                className="px-4 py-2 bg-red-600 text-white rounded-lg hover:bg-red-700 transition-colors font-medium"
              >
                Delete
              </button>
            </div>
          </div>
        </div>
      )}
    </div>
  );
};<|MERGE_RESOLUTION|>--- conflicted
+++ resolved
@@ -3,7 +3,7 @@
 import React, { useState, useEffect, useRef, useCallback } from 'react';
 import { Send, Reply, Edit, Trash2, Image, File, Paperclip, X, Smile, MoreVertical, User } from 'lucide-react';
 import { ZenithChatEncryption, SimpleEncryption } from '@/lib/encryption';
-<<<<<<< HEAD
+import UserAvatar from '@/components/UserAvatar';
 import './chat-styles.css';
 
 // Emoji data
@@ -58,9 +58,6 @@
   // 1 hour in milliseconds = 3600000
   return (now - messageDate) <= 3600000;
 };
-=======
-import UserAvatar from '@/components/UserAvatar';
->>>>>>> 3d7d0d51
 
 interface ChatMessage {
   id: string;
@@ -219,14 +216,6 @@
 
           if (mappedMessage.is_encrypted && mappedMessage.content) {
             try {
-<<<<<<< HEAD
-              const decrypted = ZenithChatEncryption.decrypt(msg.content, roomId);
-              return { ...msg, content: decrypted };
-            } catch {
-              try {
-                const decrypted = SimpleEncryption.decrypt(msg.content, roomId);
-                return { ...msg, content: decrypted };
-=======
               // Try to decrypt with ZenithChatEncryption first
               const decrypted = ZenithChatEncryption.decrypt(mappedMessage.content, roomId);
               return { ...mappedMessage, content: decrypted };
@@ -235,7 +224,6 @@
                 // Fallback to SimpleEncryption
                 const decrypted = SimpleEncryption.decrypt(mappedMessage.content, roomId);
                 return { ...mappedMessage, content: decrypted };
->>>>>>> 3d7d0d51
               } catch {
                 return { ...mappedMessage, content: '[Encrypted message - cannot decrypt]' };
               }
@@ -577,7 +565,6 @@
           setShowScrollButton(!isAtBottom);
         }}
       >
-<<<<<<< HEAD
         {messages.map((message, index) => {
           const dateSeparator = getDateSeparator(
             message.created_at || message.timestamp || '',
@@ -805,187 +792,12 @@
                     <span className="text-xs opacity-70">
                       {formatMessageTime(message.created_at || message.timestamp || Date.now().toString())}
                     </span>
-=======
-        {messages.map((message) => {
-          const isCurrentUser = (message.user_id || message.sender_id) === currentUser.id;
-          
-          return (
-            <div
-              key={message.id}
-              id={`message-${message.id}`}
-              className={`flex items-start space-x-3 ${
-                isCurrentUser ? 'flex-row-reverse space-x-reverse' : ''
-              }`}
-            >
-              {/* User Avatar */}
-              <div className="flex-shrink-0">
-                <UserAvatar 
-                  avatar={isCurrentUser ? currentUser.avatar : message.sender_avatar}
-                  name={isCurrentUser ? currentUser.name : message.sender_name}
-                  email={isCurrentUser ? currentUser.email : undefined}
-                  size="sm"
-                  showOnlineStatus={false}
-                />
-              </div>
-
-              {/* Message Content */}
-              <div
-                className={`max-w-xs lg:max-w-md px-4 py-2 rounded-lg ${
-                  isCurrentUser
-                    ? 'bg-blue-600 text-white rounded-br-sm'
-                    : 'bg-gray-200 dark:bg-gray-700 text-gray-900 dark:text-white rounded-bl-sm'
-                }`}
-              >
-                {/* Reply Preview */}
-                {message.reply_to && (
-                  <div 
-                    className="mb-2 p-2 rounded bg-black bg-opacity-20 cursor-pointer text-xs"
-                    onClick={() => scrollToMessage(message.reply_to!)}
-                  >
-                    <div className="font-semibold">{message.reply_sender}</div>
-                    <div className="truncate">{message.reply_message}</div>
-                  </div>
-                )}
-                
-                {/* Sender Name (for other users) */}
-                {!isCurrentUser && (
-                  <div className="text-xs font-semibold mb-1 text-gray-600 dark:text-gray-300">
-                    {message.sender_name || 'Unknown User'}
-                  </div>
-                )}
-                
-                {/* Message Content */}
-                <div className="break-words">
-                  {editingMessage === message.id ? (
-                    <div className="space-y-2">
-                      <textarea
-                        value={editingContent}
-                        onChange={(e) => setEditingContent(e.target.value)}
-                        className="w-full p-2 rounded bg-white dark:bg-gray-800 text-black dark:text-white resize-none"
-                        rows={3}
-                        onKeyDown={(e) => {
-                          if (e.key === 'Enter' && !e.shiftKey) {
-                            e.preventDefault();
-                            if (editingContent.trim()) {
-                              editMessage(message.id, editingContent);
-                            }
-                          }
-                          if (e.key === 'Escape') {
-                            setEditingMessage(null);
-                            setEditingContent('');
-                          }
-                        }}
-                        placeholder="Edit your message..."
-                        autoFocus
-                      />
-                      <div className="flex justify-end space-x-2">
-                        <button
-                          onClick={() => {
-                            setEditingMessage(null);
-                            setEditingContent('');
-                          }}
-                          className="px-3 py-1 text-xs bg-gray-500 text-white rounded hover:bg-gray-600"
-                        >
-                          Cancel
-                        </button>
-                        <button
-                          onClick={() => {
-                            if (editingContent.trim()) {
-                              editMessage(message.id, editingContent);
-                            }
-                          }}
-                          className="px-3 py-1 text-xs bg-blue-500 text-white rounded hover:bg-blue-600"
-                          disabled={!editingContent.trim()}
-                        >
-                          Save
-                        </button>
-                      </div>
-                    </div>
-                  ) : (
-                    <div>
-                      {message.message || message.content || ''}
-                      {message.is_encrypted && (
-                        <span className="ml-2 text-xs opacity-70">🔐</span>
-                      )}
-                      {message.is_edited && (
-                        <span className="ml-2 text-xs opacity-70">(edited)</span>
-                      )}
-                    </div>
-                  )}
-                </div>
-                
-                {/* Attachments */}
-                {message.attachments && message.attachments.length > 0 && (
-                  <div className="mt-2 space-y-2">
-                    {message.attachments.map((attachment) => (
-                      <div key={attachment.id}>
-                        {attachment.type === 'image' ? (
-                          <img
-                            src={attachment.url}
-                            alt={attachment.filename}
-                            className="max-w-full h-auto rounded cursor-pointer"
-                            onClick={() => window.open(attachment.url, '_blank')}
-                          />
-                        ) : (
-                          <div className="flex items-center space-x-2 p-2 bg-black bg-opacity-20 rounded">
-                            <File size={16} />
-                            <span className="text-xs">{attachment.filename}</span>
-                            <button
-                              onClick={() => window.open(attachment.url, '_blank')}
-                              className="text-xs underline"
-                            >
-                              Download
-                            </button>
-                          </div>
-                        )}
-                      </div>
-                    ))}
-                  </div>
-                )}
-                
-                {/* Message Actions */}
-                <div className="flex items-center justify-between mt-2">
-                  <span className="text-xs opacity-70">
-                    {new Date(message.created_at || message.timestamp || Date.now()).toLocaleTimeString()}
-                  </span>
-                  
-                  <div className="flex space-x-1">
-                    <button
-                      onClick={() => setReplyingTo(message)}
-                      className="p-1 rounded hover:bg-black hover:bg-opacity-20"
-                      title="Reply"
-                    >
-                      <Reply size={12} />
-                    </button>
-                    {isCurrentUser && (
-                      <>
-                        <button
-                          onClick={() => {
-                            setEditingMessage(message.id);
-                            setEditingContent(message.message || message.content || '');
-                          }}
-                          className="p-1 rounded hover:bg-black hover:bg-opacity-20"
-                          title="Edit"
-                        >
-                          <Edit size={12} />
-                        </button>
-                        <button
-                          onClick={() => deleteMessage(message.id)}
-                          className="p-1 rounded hover:bg-black hover:bg-opacity-20"
-                          title="Delete"
-                        >
-                          <Trash2 size={12} />
-                        </button>
-                      </>
-                    )}
->>>>>>> 3d7d0d51
                   </div>
                 </div>
               </div>
             </div>
           );
         })}
-<<<<<<< HEAD
         <div ref={messagesEndRef} className="h-24" /> {/* Further increased space to ensure message input is always visible */}
         
         {/* WhatsApp-style scroll to bottom button */}
@@ -1002,33 +814,6 @@
             </button>
           </div>
         )}
-=======
-        <div ref={messagesEndRef} />
-      </div>
-
-      {/* Scroll Controls */}
-      <div className="px-4 py-2 border-t dark:border-gray-700 bg-gray-50 dark:bg-gray-800">
-        <div className="flex items-center justify-between">
-          <div className="flex items-center space-x-4">
-            <label className="flex items-center space-x-2 text-sm">
-              <input
-                type="checkbox"
-                checked={autoScroll}
-                onChange={(e) => setAutoScroll(e.target.checked)}
-                className="rounded"
-              />
-              <span>Auto-scroll to new messages</span>
-            </label>
-          </div>
-          <button
-            onClick={() => scrollToBottom(true)}
-            className="flex items-center space-x-1 px-3 py-1 bg-blue-500 text-white rounded text-sm hover:bg-blue-600"
-          >
-            <ArrowUp size={14} className="rotate-180" />
-            <span>Scroll to Bottom</span>
-          </button>
-        </div>
->>>>>>> 3d7d0d51
       </div>
 
       {/* Message Input Area - Fixed at bottom, always visible, modern WhatsApp-like styling */}
