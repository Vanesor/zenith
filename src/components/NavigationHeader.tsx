"use client";

import { useState, useEffect } from "react";
import Link from "next/link";
import { useRouter, usePathname } from "next/navigation";
import {
  Bell,
  LogOut,
  Settings,
  User,
  Home,
  Users,
  Calendar,
  BookOpen,
  ChevronDown,
  MessageSquare,
} from "lucide-react";
import { ZenithLogo } from "@/components/ZenithLogo";
import { useAuth } from "@/contexts/AuthContext";
import NotificationBell from "@/components/NotificationBell";

export function NavigationHeader() {
  const { user, logout, isAuthenticated, isLoading } = useAuth();
  const router = useRouter();
  const pathname = usePathname();
  const [showUserMenu, setShowUserMenu] = useState(false);
  const [heartbeatCount, setHeartbeatCount] = useState(0);

  // Periodic heartbeat to keep session alive and verify auth status
  useEffect(() => {
    const heartbeat = setInterval(() => {
      setHeartbeatCount(prev => prev + 1);
    }, 60000); // Check every minute
    
    return () => clearInterval(heartbeat);
  }, []);
  
  // Re-check auth status periodically
  useEffect(() => {
    const checkAuth = async () => {
      try {
        const response = await fetch("/api/auth/check");
        if (!response.ok) {
          console.log("Auth check failed, session may be expired");
          // Don't logout automatically - let the AuthContext handle it
        }
      } catch (error) {
        console.error("Auth heartbeat error:", error);
      }
    };
    
    if (isAuthenticated && !isLoading) {
      checkAuth();
    }
  }, [heartbeatCount, isAuthenticated, isLoading]);

<<<<<<< HEAD
  // Fetch notifications when component loads or auth status changes
  useEffect(() => {
    const fetchNotifications = async () => {
      if (!user || !user.id) return;

      try {
        const token = localStorage.getItem("zenith-token");
        const response = await fetch(`/api/notifications?userId=${user.id}`, {
          headers: {
            Authorization: `Bearer ${token}`,
          },
        });

        if (response.ok) {
          const data = await response.json();
          setNotifications(data);
          const unread = data.filter((n: { read: boolean }) => !n.read).length;
          setUnreadCount(unread);
        }
      } catch (error) {
        console.error("Error fetching notifications:", error);
      }
    };

    fetchNotifications();
  }, [user]);

=======
>>>>>>> a5c8753c
  const handleLogout = () => {
    logout();
    router.push("/");
  };

  // Show loading placeholder if we're still checking auth
  if (isLoading) {
    return (
      <header className="fixed top-0 inset-x-0 z-50">
        <nav className="bg-white/90 dark:bg-gray-900/90 backdrop-blur-md border-b border-gray-200 dark:border-gray-700">
          <div className="max-w-7xl mx-auto px-4 sm:px-6 lg:px-8">
            <div className="flex justify-between items-center h-16">
              <div className="flex">
                <ZenithLogo size="md" />
              </div>
              <div className="flex items-center space-x-4">
                <div className="animate-pulse h-8 w-8 bg-gray-200 dark:bg-gray-700 rounded-full"></div>
                <div className="animate-pulse h-8 w-8 bg-gray-200 dark:bg-gray-700 rounded-full"></div>
                <div className="animate-pulse h-8 w-8 bg-gray-200 dark:bg-gray-700 rounded-full"></div>
                <div className="animate-pulse h-8 w-24 bg-gray-200 dark:bg-gray-700 rounded"></div>
              </div>
            </div>
          </div>
        </nav>
      </header>
    );
  }
  
  // Don't show navigation for unauthenticated users
  if (!user && !isAuthenticated) {
    return null;
  }
  
  // Ensure user is defined for TypeScript - this shouldn't happen based on our checks above
  // but this keeps TypeScript happy
  if (!user) {
    return null;
  }

  const isManager =
    user &&
    [
      "coordinator",
      "co_coordinator",
      "secretary",
      "media",
      "president",
      "vice_president",
      "innovation_head",
      "treasurer",
      "outreach",
    ].includes(user.role);

  const navigationItems = [
    { name: "Dashboard", href: "/dashboard", icon: Home },
    { name: "Clubs", href: "/clubs", icon: Users },
    { name: "Chat", href: "/chat", icon: MessageSquare },
    { name: "Calendar", href: "/calendar", icon: Calendar },
    { name: "Assignments", href: "/assignments", icon: BookOpen },
    { name: "Notifications", href: "/notifications", icon: Bell },
    ...(isManager ? [{ name: "Club Management", href: "/club-management", icon: Settings }] : []),
  ];

  return (
    <header className="fixed top-0 inset-x-0 z-50">
      <nav className="bg-white/90 dark:bg-gray-900/90 backdrop-blur-md border-b border-gray-200 dark:border-gray-700">
        <div className="max-w-7xl mx-auto px-4 sm:px-6 lg:px-8">
          <div className="flex justify-between items-center h-16">
          {/* Logo */}
          <Link href="/dashboard">
            <ZenithLogo size="md" />
          </Link>

          {/* Navigation Links */}
          <div className="hidden md:flex items-center space-x-8">
            {navigationItems.map((item) => {
              const Icon = item.icon;
              const isActive =
                pathname === item.href || pathname.startsWith(item.href + "/");

              return (
                <Link
                  key={item.name}
                  href={item.href}
                  className={`flex items-center space-x-2 px-3 py-2 rounded-lg text-sm font-medium transition-colors ${
                    isActive
                      ? "bg-blue-100 dark:bg-blue-900/30 text-blue-700 dark:text-blue-300"
                      : "text-gray-600 dark:text-gray-300 hover:text-gray-900 dark:hover:text-white hover:bg-gray-100 dark:hover:bg-gray-800"
                  }`}
                >
                  <Icon size={16} />
                  <span>{item.name}</span>
                </Link>
              );
            })}
          </div>

          {/* Right side actions */}
          <div className="flex items-center space-x-4">
            {/* Notifications */}
            <NotificationBell />

            {/* User Menu */}
            <div className="relative">
              <button
                onClick={() => setShowUserMenu(!showUserMenu)}
                className="flex items-center space-x-3 p-2 rounded-lg hover:bg-gray-100 dark:hover:bg-gray-800 transition-colors"
              >
                <div className="w-8 h-8 bg-gradient-to-r from-blue-600 to-purple-600 rounded-full flex items-center justify-center">
                  <span className="text-white text-sm font-semibold">
                    {user.name?.charAt(0) || user.email.charAt(0)}
                  </span>
                </div>
                <div className="hidden md:block text-left">
                  <p className="text-sm font-medium text-gray-900 dark:text-white">
                    {user.firstName} {user.lastName}
                  </p>
                  <p className="text-xs text-gray-500 dark:text-gray-400">
                    {user.role}
                  </p>
                </div>
                <ChevronDown
                  size={16}
                  className="text-gray-500 dark:text-gray-400"
                />
              </button>

              {showUserMenu && (
                <div className="absolute right-0 mt-2 w-48 bg-white dark:bg-gray-800 rounded-lg shadow-lg border border-gray-200 dark:border-gray-700 py-2">
                  <Link
                    href="/profile"
                    className="flex items-center space-x-2 px-4 py-2 text-sm text-gray-700 dark:text-gray-300 hover:bg-gray-100 dark:hover:bg-gray-700"
                    onClick={() => setShowUserMenu(false)}
                  >
                    <User size={16} />
                    <span>Profile</span>
                  </Link>
                  <Link
                    href="/settings"
                    className="flex items-center space-x-2 px-4 py-2 text-sm text-gray-700 dark:text-gray-300 hover:bg-gray-100 dark:hover:bg-gray-700"
                    onClick={() => setShowUserMenu(false)}
                  >
                    <Settings size={16} />
                    <span>Settings</span>
                  </Link>
                  <hr className="my-2 border-gray-200 dark:border-gray-700" />
                  <button
                    onClick={handleLogout}
                    className="flex items-center space-x-2 px-4 py-2 text-sm text-red-600 dark:text-red-400 hover:bg-gray-100 dark:hover:bg-gray-700 w-full text-left"
                  >
                    <LogOut size={16} />
                    <span>Logout</span>
                  </button>
                </div>
              )}
            </div>
          </div>
        </div>
      </div>

      {/* Mobile Navigation */}
      <div className="md:hidden border-t border-gray-200 dark:border-gray-700">
        <div className="px-4 py-2 space-y-1">
          {navigationItems.map((item) => {
            const Icon = item.icon;
            const isActive =
              pathname === item.href || pathname.startsWith(item.href + "/");

            return (
              <Link
                key={item.name}
                href={item.href}
                className={`flex items-center space-x-2 px-3 py-2 rounded-lg text-sm font-medium transition-colors ${
                  isActive
                    ? "bg-blue-100 dark:bg-blue-900/30 text-blue-700 dark:text-blue-300"
                    : "text-gray-600 dark:text-gray-300 hover:text-gray-900 dark:hover:text-white hover:bg-gray-100 dark:hover:bg-gray-800"
                }`}
              >
                <Icon size={16} />
                <span>{item.name}</span>
              </Link>
            );
          })}
        </div>
      </div>
    </nav>
    </header>
  );
}
<|MERGE_RESOLUTION|>--- conflicted
+++ resolved
@@ -1,275 +1,272 @@
-"use client";
-
-import { useState, useEffect } from "react";
-import Link from "next/link";
-import { useRouter, usePathname } from "next/navigation";
-import {
-  Bell,
-  LogOut,
-  Settings,
-  User,
-  Home,
-  Users,
-  Calendar,
-  BookOpen,
-  ChevronDown,
-  MessageSquare,
-} from "lucide-react";
-import { ZenithLogo } from "@/components/ZenithLogo";
-import { useAuth } from "@/contexts/AuthContext";
-import NotificationBell from "@/components/NotificationBell";
-
-export function NavigationHeader() {
-  const { user, logout, isAuthenticated, isLoading } = useAuth();
-  const router = useRouter();
-  const pathname = usePathname();
-  const [showUserMenu, setShowUserMenu] = useState(false);
-  const [heartbeatCount, setHeartbeatCount] = useState(0);
-
-  // Periodic heartbeat to keep session alive and verify auth status
-  useEffect(() => {
-    const heartbeat = setInterval(() => {
-      setHeartbeatCount(prev => prev + 1);
-    }, 60000); // Check every minute
-    
-    return () => clearInterval(heartbeat);
-  }, []);
-  
-  // Re-check auth status periodically
-  useEffect(() => {
-    const checkAuth = async () => {
-      try {
-        const response = await fetch("/api/auth/check");
-        if (!response.ok) {
-          console.log("Auth check failed, session may be expired");
-          // Don't logout automatically - let the AuthContext handle it
-        }
-      } catch (error) {
-        console.error("Auth heartbeat error:", error);
-      }
-    };
-    
-    if (isAuthenticated && !isLoading) {
-      checkAuth();
-    }
-  }, [heartbeatCount, isAuthenticated, isLoading]);
-
-<<<<<<< HEAD
-  // Fetch notifications when component loads or auth status changes
-  useEffect(() => {
-    const fetchNotifications = async () => {
-      if (!user || !user.id) return;
-
-      try {
-        const token = localStorage.getItem("zenith-token");
-        const response = await fetch(`/api/notifications?userId=${user.id}`, {
-          headers: {
-            Authorization: `Bearer ${token}`,
-          },
-        });
-
-        if (response.ok) {
-          const data = await response.json();
-          setNotifications(data);
-          const unread = data.filter((n: { read: boolean }) => !n.read).length;
-          setUnreadCount(unread);
-        }
-      } catch (error) {
-        console.error("Error fetching notifications:", error);
-      }
-    };
-
-    fetchNotifications();
-  }, [user]);
-
-=======
->>>>>>> a5c8753c
-  const handleLogout = () => {
-    logout();
-    router.push("/");
-  };
-
-  // Show loading placeholder if we're still checking auth
-  if (isLoading) {
-    return (
-      <header className="fixed top-0 inset-x-0 z-50">
-        <nav className="bg-white/90 dark:bg-gray-900/90 backdrop-blur-md border-b border-gray-200 dark:border-gray-700">
-          <div className="max-w-7xl mx-auto px-4 sm:px-6 lg:px-8">
-            <div className="flex justify-between items-center h-16">
-              <div className="flex">
-                <ZenithLogo size="md" />
-              </div>
-              <div className="flex items-center space-x-4">
-                <div className="animate-pulse h-8 w-8 bg-gray-200 dark:bg-gray-700 rounded-full"></div>
-                <div className="animate-pulse h-8 w-8 bg-gray-200 dark:bg-gray-700 rounded-full"></div>
-                <div className="animate-pulse h-8 w-8 bg-gray-200 dark:bg-gray-700 rounded-full"></div>
-                <div className="animate-pulse h-8 w-24 bg-gray-200 dark:bg-gray-700 rounded"></div>
-              </div>
-            </div>
-          </div>
-        </nav>
-      </header>
-    );
-  }
-  
-  // Don't show navigation for unauthenticated users
-  if (!user && !isAuthenticated) {
-    return null;
-  }
-  
-  // Ensure user is defined for TypeScript - this shouldn't happen based on our checks above
-  // but this keeps TypeScript happy
-  if (!user) {
-    return null;
-  }
-
-  const isManager =
-    user &&
-    [
-      "coordinator",
-      "co_coordinator",
-      "secretary",
-      "media",
-      "president",
-      "vice_president",
-      "innovation_head",
-      "treasurer",
-      "outreach",
-    ].includes(user.role);
-
-  const navigationItems = [
-    { name: "Dashboard", href: "/dashboard", icon: Home },
-    { name: "Clubs", href: "/clubs", icon: Users },
-    { name: "Chat", href: "/chat", icon: MessageSquare },
-    { name: "Calendar", href: "/calendar", icon: Calendar },
-    { name: "Assignments", href: "/assignments", icon: BookOpen },
-    { name: "Notifications", href: "/notifications", icon: Bell },
-    ...(isManager ? [{ name: "Club Management", href: "/club-management", icon: Settings }] : []),
-  ];
-
-  return (
-    <header className="fixed top-0 inset-x-0 z-50">
-      <nav className="bg-white/90 dark:bg-gray-900/90 backdrop-blur-md border-b border-gray-200 dark:border-gray-700">
-        <div className="max-w-7xl mx-auto px-4 sm:px-6 lg:px-8">
-          <div className="flex justify-between items-center h-16">
-          {/* Logo */}
-          <Link href="/dashboard">
-            <ZenithLogo size="md" />
-          </Link>
-
-          {/* Navigation Links */}
-          <div className="hidden md:flex items-center space-x-8">
-            {navigationItems.map((item) => {
-              const Icon = item.icon;
-              const isActive =
-                pathname === item.href || pathname.startsWith(item.href + "/");
-
-              return (
-                <Link
-                  key={item.name}
-                  href={item.href}
-                  className={`flex items-center space-x-2 px-3 py-2 rounded-lg text-sm font-medium transition-colors ${
-                    isActive
-                      ? "bg-blue-100 dark:bg-blue-900/30 text-blue-700 dark:text-blue-300"
-                      : "text-gray-600 dark:text-gray-300 hover:text-gray-900 dark:hover:text-white hover:bg-gray-100 dark:hover:bg-gray-800"
-                  }`}
-                >
-                  <Icon size={16} />
-                  <span>{item.name}</span>
-                </Link>
-              );
-            })}
-          </div>
-
-          {/* Right side actions */}
-          <div className="flex items-center space-x-4">
-            {/* Notifications */}
-            <NotificationBell />
-
-            {/* User Menu */}
-            <div className="relative">
-              <button
-                onClick={() => setShowUserMenu(!showUserMenu)}
-                className="flex items-center space-x-3 p-2 rounded-lg hover:bg-gray-100 dark:hover:bg-gray-800 transition-colors"
-              >
-                <div className="w-8 h-8 bg-gradient-to-r from-blue-600 to-purple-600 rounded-full flex items-center justify-center">
-                  <span className="text-white text-sm font-semibold">
-                    {user.name?.charAt(0) || user.email.charAt(0)}
-                  </span>
-                </div>
-                <div className="hidden md:block text-left">
-                  <p className="text-sm font-medium text-gray-900 dark:text-white">
-                    {user.firstName} {user.lastName}
-                  </p>
-                  <p className="text-xs text-gray-500 dark:text-gray-400">
-                    {user.role}
-                  </p>
-                </div>
-                <ChevronDown
-                  size={16}
-                  className="text-gray-500 dark:text-gray-400"
-                />
-              </button>
-
-              {showUserMenu && (
-                <div className="absolute right-0 mt-2 w-48 bg-white dark:bg-gray-800 rounded-lg shadow-lg border border-gray-200 dark:border-gray-700 py-2">
-                  <Link
-                    href="/profile"
-                    className="flex items-center space-x-2 px-4 py-2 text-sm text-gray-700 dark:text-gray-300 hover:bg-gray-100 dark:hover:bg-gray-700"
-                    onClick={() => setShowUserMenu(false)}
-                  >
-                    <User size={16} />
-                    <span>Profile</span>
-                  </Link>
-                  <Link
-                    href="/settings"
-                    className="flex items-center space-x-2 px-4 py-2 text-sm text-gray-700 dark:text-gray-300 hover:bg-gray-100 dark:hover:bg-gray-700"
-                    onClick={() => setShowUserMenu(false)}
-                  >
-                    <Settings size={16} />
-                    <span>Settings</span>
-                  </Link>
-                  <hr className="my-2 border-gray-200 dark:border-gray-700" />
-                  <button
-                    onClick={handleLogout}
-                    className="flex items-center space-x-2 px-4 py-2 text-sm text-red-600 dark:text-red-400 hover:bg-gray-100 dark:hover:bg-gray-700 w-full text-left"
-                  >
-                    <LogOut size={16} />
-                    <span>Logout</span>
-                  </button>
-                </div>
-              )}
-            </div>
-          </div>
-        </div>
-      </div>
-
-      {/* Mobile Navigation */}
-      <div className="md:hidden border-t border-gray-200 dark:border-gray-700">
-        <div className="px-4 py-2 space-y-1">
-          {navigationItems.map((item) => {
-            const Icon = item.icon;
-            const isActive =
-              pathname === item.href || pathname.startsWith(item.href + "/");
-
-            return (
-              <Link
-                key={item.name}
-                href={item.href}
-                className={`flex items-center space-x-2 px-3 py-2 rounded-lg text-sm font-medium transition-colors ${
-                  isActive
-                    ? "bg-blue-100 dark:bg-blue-900/30 text-blue-700 dark:text-blue-300"
-                    : "text-gray-600 dark:text-gray-300 hover:text-gray-900 dark:hover:text-white hover:bg-gray-100 dark:hover:bg-gray-800"
-                }`}
-              >
-                <Icon size={16} />
-                <span>{item.name}</span>
-              </Link>
-            );
-          })}
-        </div>
-      </div>
-    </nav>
-    </header>
-  );
-}
+"use client";
+
+import { useState, useEffect } from "react";
+import Link from "next/link";
+import { useRouter, usePathname } from "next/navigation";
+import {
+  Bell,
+  LogOut,
+  Settings,
+  User,
+  Home,
+  Users,
+  Calendar,
+  BookOpen,
+  ChevronDown,
+  MessageSquare,
+} from "lucide-react";
+import { ZenithLogo } from "@/components/ZenithLogo";
+import { useAuth } from "@/contexts/AuthContext";
+import NotificationBell from "@/components/NotificationBell";
+
+export function NavigationHeader() {
+  const { user, logout, isAuthenticated, isLoading } = useAuth();
+  const router = useRouter();
+  const pathname = usePathname();
+  const [showUserMenu, setShowUserMenu] = useState(false);
+  const [heartbeatCount, setHeartbeatCount] = useState(0);
+
+  // Periodic heartbeat to keep session alive and verify auth status
+  useEffect(() => {
+    const heartbeat = setInterval(() => {
+      setHeartbeatCount(prev => prev + 1);
+    }, 60000); // Check every minute
+    
+    return () => clearInterval(heartbeat);
+  }, []);
+  
+  // Re-check auth status periodically
+  useEffect(() => {
+    const checkAuth = async () => {
+      try {
+        const response = await fetch("/api/auth/check");
+        if (!response.ok) {
+          console.log("Auth check failed, session may be expired");
+          // Don't logout automatically - let the AuthContext handle it
+        }
+      } catch (error) {
+        console.error("Auth heartbeat error:", error);
+      }
+    };
+    
+    if (isAuthenticated && !isLoading) {
+      checkAuth();
+    }
+  }, [heartbeatCount, isAuthenticated, isLoading]);
+
+  // // Fetch notifications when component loads or auth status changes
+  // useEffect(() => {
+  //   const fetchNotifications = async () => {
+  //     if (!user || !user.id) return;
+
+  //     try {
+  //       const token = localStorage.getItem("zenith-token");
+  //       const response = await fetch(`/api/notifications?userId=${user.id}`, {
+  //         headers: {
+  //           Authorization: `Bearer ${token}`,
+  //         },
+  //       });
+
+  //       if (response.ok) {
+  //         const data = await response.json();
+  //         setNotifications(data);
+  //         const unread = data.filter((n: { read: boolean }) => !n.read).length;
+  //         setUnreadCount(unread);
+  //       }
+  //     } catch (error) {
+  //       console.error("Error fetching notifications:", error);
+  //     }
+  //   };
+
+  //   fetchNotifications();
+  // }, [user]);
+
+  const handleLogout = () => {
+    logout();
+    router.push("/");
+  };
+
+  // Show loading placeholder if we're still checking auth
+  if (isLoading) {
+    return (
+      <header className="fixed top-0 inset-x-0 z-50">
+        <nav className="bg-white/90 dark:bg-gray-900/90 backdrop-blur-md border-b border-gray-200 dark:border-gray-700">
+          <div className="max-w-7xl mx-auto px-4 sm:px-6 lg:px-8">
+            <div className="flex justify-between items-center h-16">
+              <div className="flex">
+                <ZenithLogo size="md" />
+              </div>
+              <div className="flex items-center space-x-4">
+                <div className="animate-pulse h-8 w-8 bg-gray-200 dark:bg-gray-700 rounded-full"></div>
+                <div className="animate-pulse h-8 w-8 bg-gray-200 dark:bg-gray-700 rounded-full"></div>
+                <div className="animate-pulse h-8 w-8 bg-gray-200 dark:bg-gray-700 rounded-full"></div>
+                <div className="animate-pulse h-8 w-24 bg-gray-200 dark:bg-gray-700 rounded"></div>
+              </div>
+            </div>
+          </div>
+        </nav>
+      </header>
+    );
+  }
+  
+  // Don't show navigation for unauthenticated users
+  if (!user && !isAuthenticated) {
+    return null;
+  }
+  
+  // Ensure user is defined for TypeScript - this shouldn't happen based on our checks above
+  // but this keeps TypeScript happy
+  if (!user) {
+    return null;
+  }
+
+  const isManager =
+    user &&
+    [
+      "coordinator",
+      "co_coordinator",
+      "secretary",
+      "media",
+      "president",
+      "vice_president",
+      "innovation_head",
+      "treasurer",
+      "outreach",
+    ].includes(user.role);
+
+  const navigationItems = [
+    { name: "Dashboard", href: "/dashboard", icon: Home },
+    { name: "Clubs", href: "/clubs", icon: Users },
+    { name: "Chat", href: "/chat", icon: MessageSquare },
+    { name: "Calendar", href: "/calendar", icon: Calendar },
+    { name: "Assignments", href: "/assignments", icon: BookOpen },
+    { name: "Notifications", href: "/notifications", icon: Bell },
+    ...(isManager ? [{ name: "Club Management", href: "/club-management", icon: Settings }] : []),
+  ];
+
+  return (
+    <header className="fixed top-0 inset-x-0 z-50">
+      <nav className="bg-white/90 dark:bg-gray-900/90 backdrop-blur-md border-b border-gray-200 dark:border-gray-700">
+        <div className="max-w-7xl mx-auto px-4 sm:px-6 lg:px-8">
+          <div className="flex justify-between items-center h-16">
+          {/* Logo */}
+          <Link href="/dashboard">
+            <ZenithLogo size="md" />
+          </Link>
+
+          {/* Navigation Links */}
+          <div className="hidden md:flex items-center space-x-8">
+            {navigationItems.map((item) => {
+              const Icon = item.icon;
+              const isActive =
+                pathname === item.href || pathname.startsWith(item.href + "/");
+
+              return (
+                <Link
+                  key={item.name}
+                  href={item.href}
+                  className={`flex items-center space-x-2 px-3 py-2 rounded-lg text-sm font-medium transition-colors ${
+                    isActive
+                      ? "bg-blue-100 dark:bg-blue-900/30 text-blue-700 dark:text-blue-300"
+                      : "text-gray-600 dark:text-gray-300 hover:text-gray-900 dark:hover:text-white hover:bg-gray-100 dark:hover:bg-gray-800"
+                  }`}
+                >
+                  <Icon size={16} />
+                  <span>{item.name}</span>
+                </Link>
+              );
+            })}
+          </div>
+
+          {/* Right side actions */}
+          <div className="flex items-center space-x-4">
+            {/* Notifications */}
+            <NotificationBell />
+
+            {/* User Menu */}
+            <div className="relative">
+              <button
+                onClick={() => setShowUserMenu(!showUserMenu)}
+                className="flex items-center space-x-3 p-2 rounded-lg hover:bg-gray-100 dark:hover:bg-gray-800 transition-colors"
+              >
+                <div className="w-8 h-8 bg-gradient-to-r from-blue-600 to-purple-600 rounded-full flex items-center justify-center">
+                  <span className="text-white text-sm font-semibold">
+                    {user.name?.charAt(0) || user.email.charAt(0)}
+                  </span>
+                </div>
+                <div className="hidden md:block text-left">
+                  <p className="text-sm font-medium text-gray-900 dark:text-white">
+                    {user.firstName} {user.lastName}
+                  </p>
+                  <p className="text-xs text-gray-500 dark:text-gray-400">
+                    {user.role}
+                  </p>
+                </div>
+                <ChevronDown
+                  size={16}
+                  className="text-gray-500 dark:text-gray-400"
+                />
+              </button>
+
+              {showUserMenu && (
+                <div className="absolute right-0 mt-2 w-48 bg-white dark:bg-gray-800 rounded-lg shadow-lg border border-gray-200 dark:border-gray-700 py-2">
+                  <Link
+                    href="/profile"
+                    className="flex items-center space-x-2 px-4 py-2 text-sm text-gray-700 dark:text-gray-300 hover:bg-gray-100 dark:hover:bg-gray-700"
+                    onClick={() => setShowUserMenu(false)}
+                  >
+                    <User size={16} />
+                    <span>Profile</span>
+                  </Link>
+                  <Link
+                    href="/settings"
+                    className="flex items-center space-x-2 px-4 py-2 text-sm text-gray-700 dark:text-gray-300 hover:bg-gray-100 dark:hover:bg-gray-700"
+                    onClick={() => setShowUserMenu(false)}
+                  >
+                    <Settings size={16} />
+                    <span>Settings</span>
+                  </Link>
+                  <hr className="my-2 border-gray-200 dark:border-gray-700" />
+                  <button
+                    onClick={handleLogout}
+                    className="flex items-center space-x-2 px-4 py-2 text-sm text-red-600 dark:text-red-400 hover:bg-gray-100 dark:hover:bg-gray-700 w-full text-left"
+                  >
+                    <LogOut size={16} />
+                    <span>Logout</span>
+                  </button>
+                </div>
+              )}
+            </div>
+          </div>
+        </div>
+      </div>
+
+      {/* Mobile Navigation */}
+      <div className="md:hidden border-t border-gray-200 dark:border-gray-700">
+        <div className="px-4 py-2 space-y-1">
+          {navigationItems.map((item) => {
+            const Icon = item.icon;
+            const isActive =
+              pathname === item.href || pathname.startsWith(item.href + "/");
+
+            return (
+              <Link
+                key={item.name}
+                href={item.href}
+                className={`flex items-center space-x-2 px-3 py-2 rounded-lg text-sm font-medium transition-colors ${
+                  isActive
+                    ? "bg-blue-100 dark:bg-blue-900/30 text-blue-700 dark:text-blue-300"
+                    : "text-gray-600 dark:text-gray-300 hover:text-gray-900 dark:hover:text-white hover:bg-gray-100 dark:hover:bg-gray-800"
+                }`}
+              >
+                <Icon size={16} />
+                <span>{item.name}</span>
+              </Link>
+            );
+          })}
+        </div>
+      </div>
+    </nav>
+    </header>
+  );
+}