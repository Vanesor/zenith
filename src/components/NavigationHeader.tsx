"use client";

import { useState, useEffect } from "react";
import Link from "next/link";
import { useRouter, usePathname } from "next/navigation";
import {
  LogOut,
  Settings,
  User,
  Home,
  Users,
  Calendar,
  BookOpen,
  ChevronDown,
  MessageSquare,
  Mail,
} from "lucide-react";
import { ZenithLogo } from "@/components/ZenithLogo";
import { useAuth } from "@/contexts/AuthContext";
<<<<<<< HEAD
=======
import NotificationBell from "@/components/NotificationBell";
import UserAvatar from "@/components/UserAvatar";
import ThemeToggle from "@/components/ui/ThemeToggle";
>>>>>>> 3d7d0d51

export function NavigationHeader() {
  const { user, logout, isAuthenticated, isLoading } = useAuth();
  const router = useRouter();
  const pathname = usePathname();
  const [showUserMenu, setShowUserMenu] = useState(false);
  const [heartbeatCount, setHeartbeatCount] = useState(0);

  // Periodic heartbeat to keep session alive and verify auth status
  useEffect(() => {
    const heartbeat = setInterval(() => {
      setHeartbeatCount(prev => prev + 1);
    }, 60000); // Check every minute
    
    return () => clearInterval(heartbeat);
  }, []);
  
  // Re-check auth status periodically
  useEffect(() => {
    const checkAuth = async () => {
      try {
        const response = await fetch("/api/auth/check");
        if (!response.ok) {
          console.log("Auth check failed, session may be expired");
          // Don't logout automatically - let the AuthContext handle it
        }
      } catch (error) {
        console.error("Auth heartbeat error:", error);
      }
    };
    
    if (isAuthenticated && !isLoading) {
      checkAuth();
    }
  }, [heartbeatCount, isAuthenticated, isLoading]);

  // // Fetch notifications when component loads or auth status changes
  // useEffect(() => {
  //   const fetchNotifications = async () => {
  //     if (!user || !user.id) return;

  //     try {
  //       const token = localStorage.getItem("zenith-token");
  //       const response = await fetch(`/api/notifications?userId=${user.id}`, {
  //         headers: {
  //           Authorization: `Bearer ${token}`,
  //         },
  //       });

  //       if (response.ok) {
  //         const data = await response.json();
  //         setNotifications(data);
  //         const unread = data.filter((n: { read: boolean }) => !n.read).length;
  //         setUnreadCount(unread);
  //       }
  //     } catch (error) {
  //       console.error("Error fetching notifications:", error);
  //     }
  //   };

  //   fetchNotifications();
  // }, [user]);

  const handleLogout = () => {
    logout();
    router.push("/");
  };

  // Show loading placeholder if we're still checking auth
  if (isLoading) {
    return (
      <header className="fixed top-0 inset-x-0 z-50">
        <nav className="bg-zenith-section backdrop-blur-md border-b border-zenith">
          <div className="max-w-7xl mx-auto px-4 sm:px-6 lg:px-8">
            <div className="flex justify-between items-center h-16">
              <div className="flex">
                <ZenithLogo size="md" />
              </div>
              <div className="flex items-center space-x-4">
                <div className="animate-pulse h-8 w-8 bg-zenith-card rounded-full"></div>
                <div className="animate-pulse h-8 w-8 bg-zenith-card rounded-full"></div>
                <div className="animate-pulse h-8 w-8 bg-zenith-card rounded-full"></div>
                <div className="animate-pulse h-8 w-24 bg-zenith-card rounded"></div>
              </div>
            </div>
          </div>
        </nav>
      </header>
    );
  }
  
  // Don't show navigation for unauthenticated users
  if (!user && !isAuthenticated) {
    return null;
  }
  
  // Ensure user is defined for TypeScript - this shouldn't happen based on our checks above
  // but this keeps TypeScript happy
  if (!user) {
    return null;
  }

  const isManager =
    user &&
    [
      "coordinator",
      "co_coordinator",
      "secretary",
      "media",
      "president",
      "vice_president",
      "innovation_head",
      "treasurer",
      "outreach",
    ].includes(user.role);

  const navigationItems = [
    { name: "Dashboard", href: "/dashboard", icon: Home },
    { name: "Clubs", href: "/clubs", icon: Users },
    { name: "Chat", href: "/chat", icon: MessageSquare },
    { name: "Calendar", href: "/calendar", icon: Calendar },
    { name: "Assignments", href: "/assignments", icon: BookOpen },
    { name: "Settings", href: "/settings", icon: Settings },
    ...(isManager ? [{ name: "Club Management", href: "/club-management", icon: Settings }] : []),
  ];

  return (
    <header className="fixed top-0 inset-x-0 z-50">
      <nav className="bg-zenith-section backdrop-blur-md border-b border-zenith">
        <div className="max-w-7xl mx-auto px-4 sm:px-6 lg:px-8">
          <div className="flex justify-between items-center h-16">
          {/* Logo */}
          <Link href="/dashboard">
            <ZenithLogo size="md" />
          </Link>

          {/* Navigation Links */}
          <div className="hidden md:flex items-center space-x-8">
            {navigationItems.map((item) => {
              const Icon = item.icon;
              const isActive =
                pathname === item.href || pathname.startsWith(item.href + "/");

              return (
                <Link
                  key={item.name}
                  href={item.href}
                  className={`flex items-center space-x-2 px-3 py-2 rounded-lg text-sm font-medium transition-colors ${
                    isActive
                      ? "bg-zenith-accent text-white"
                      : "text-zenith-secondary hover:text-zenith-primary hover:bg-zenith-card"
                  }`}
                >
                  <Icon size={16} />
                  <span>{item.name}</span>
                </Link>
              );
            })}
          </div>

          {/* Right side actions */}
          <div className="flex items-center space-x-4">
<<<<<<< HEAD
=======
            {/* Theme Toggle */}
            <ThemeToggle />

            {/* Notifications */}
            <NotificationBell />

>>>>>>> 3d7d0d51
            {/* User Menu */}
            <div className="relative">
              <button
                onClick={() => setShowUserMenu(!showUserMenu)}
                className="flex items-center space-x-3 p-2 rounded-lg hover:bg-zenith-card transition-colors"
              >
                <UserAvatar 
                  avatar={user.avatar}
                  name={user.name}
                  email={user.email}
                  size="md"
                  showOnlineStatus={true}
                  isOnline={true}
                />
                <div className="hidden md:block text-left">
                  <p className="text-sm font-medium text-zenith-primary">
                    {user.firstName && user.lastName ? `${user.firstName} ${user.lastName}` : user.name}
                  </p>
                  <p className="text-xs text-zenith-muted">
                    {user.role}
                  </p>
                </div>
                <ChevronDown
                  size={16}
                  className="text-zenith-muted"
                />
              </button>

              {showUserMenu && (
                <div className="absolute right-0 mt-2 w-48 bg-zenith-card rounded-lg shadow-lg border border-zenith py-2">
                  <Link
                    href="/profile"
                    className="flex items-center space-x-2 px-4 py-2 text-sm text-zenith-secondary hover:bg-zenith-section"
                    onClick={() => setShowUserMenu(false)}
                  >
                    <User size={16} />
                    <span>Profile</span>
                  </Link>
                  <Link
                    href="/settings"
                    className="flex items-center space-x-2 px-4 py-2 text-sm text-zenith-secondary hover:bg-zenith-section"
                    onClick={() => setShowUserMenu(false)}
                  >
                    <Settings size={16} />
                    <span>Settings</span>
                  </Link>
                  <hr className="my-2 border-zenith" />
                  <button
                    onClick={handleLogout}
                    className="flex items-center space-x-2 px-4 py-2 text-sm text-red-500 hover:bg-zenith-section w-full text-left"
                  >
                    <LogOut size={16} />
                    <span>Logout</span>
                  </button>
                </div>
              )}
            </div>
          </div>
        </div>
      </div>

      {/* Mobile Navigation */}
      <div className="md:hidden border-t border-zenith">
        <div className="px-4 py-2 space-y-1">
          {navigationItems.map((item) => {
            const Icon = item.icon;
            const isActive =
              pathname === item.href || pathname.startsWith(item.href + "/");

            return (
              <Link
                key={item.name}
                href={item.href}
                className={`flex items-center space-x-2 px-3 py-2 rounded-lg text-sm font-medium transition-colors ${
                  isActive
                    ? "bg-zenith-accent text-white"
                    : "text-zenith-secondary hover:text-zenith-primary hover:bg-zenith-card"
                }`}
              >
                <Icon size={16} />
                <span>{item.name}</span>
              </Link>
            );
          })}
        </div>
      </div>
    </nav>
    </header>
  );
}
<|MERGE_RESOLUTION|>--- conflicted
+++ resolved
@@ -1,286 +1,276 @@
-"use client";
-
-import { useState, useEffect } from "react";
-import Link from "next/link";
-import { useRouter, usePathname } from "next/navigation";
-import {
-  LogOut,
-  Settings,
-  User,
-  Home,
-  Users,
-  Calendar,
-  BookOpen,
-  ChevronDown,
-  MessageSquare,
-  Mail,
-} from "lucide-react";
-import { ZenithLogo } from "@/components/ZenithLogo";
-import { useAuth } from "@/contexts/AuthContext";
-<<<<<<< HEAD
-=======
-import NotificationBell from "@/components/NotificationBell";
-import UserAvatar from "@/components/UserAvatar";
-import ThemeToggle from "@/components/ui/ThemeToggle";
->>>>>>> 3d7d0d51
-
-export function NavigationHeader() {
-  const { user, logout, isAuthenticated, isLoading } = useAuth();
-  const router = useRouter();
-  const pathname = usePathname();
-  const [showUserMenu, setShowUserMenu] = useState(false);
-  const [heartbeatCount, setHeartbeatCount] = useState(0);
-
-  // Periodic heartbeat to keep session alive and verify auth status
-  useEffect(() => {
-    const heartbeat = setInterval(() => {
-      setHeartbeatCount(prev => prev + 1);
-    }, 60000); // Check every minute
-    
-    return () => clearInterval(heartbeat);
-  }, []);
-  
-  // Re-check auth status periodically
-  useEffect(() => {
-    const checkAuth = async () => {
-      try {
-        const response = await fetch("/api/auth/check");
-        if (!response.ok) {
-          console.log("Auth check failed, session may be expired");
-          // Don't logout automatically - let the AuthContext handle it
-        }
-      } catch (error) {
-        console.error("Auth heartbeat error:", error);
-      }
-    };
-    
-    if (isAuthenticated && !isLoading) {
-      checkAuth();
-    }
-  }, [heartbeatCount, isAuthenticated, isLoading]);
-
-  // // Fetch notifications when component loads or auth status changes
-  // useEffect(() => {
-  //   const fetchNotifications = async () => {
-  //     if (!user || !user.id) return;
-
-  //     try {
-  //       const token = localStorage.getItem("zenith-token");
-  //       const response = await fetch(`/api/notifications?userId=${user.id}`, {
-  //         headers: {
-  //           Authorization: `Bearer ${token}`,
-  //         },
-  //       });
-
-  //       if (response.ok) {
-  //         const data = await response.json();
-  //         setNotifications(data);
-  //         const unread = data.filter((n: { read: boolean }) => !n.read).length;
-  //         setUnreadCount(unread);
-  //       }
-  //     } catch (error) {
-  //       console.error("Error fetching notifications:", error);
-  //     }
-  //   };
-
-  //   fetchNotifications();
-  // }, [user]);
-
-  const handleLogout = () => {
-    logout();
-    router.push("/");
-  };
-
-  // Show loading placeholder if we're still checking auth
-  if (isLoading) {
-    return (
-      <header className="fixed top-0 inset-x-0 z-50">
-        <nav className="bg-zenith-section backdrop-blur-md border-b border-zenith">
-          <div className="max-w-7xl mx-auto px-4 sm:px-6 lg:px-8">
-            <div className="flex justify-between items-center h-16">
-              <div className="flex">
-                <ZenithLogo size="md" />
-              </div>
-              <div className="flex items-center space-x-4">
-                <div className="animate-pulse h-8 w-8 bg-zenith-card rounded-full"></div>
-                <div className="animate-pulse h-8 w-8 bg-zenith-card rounded-full"></div>
-                <div className="animate-pulse h-8 w-8 bg-zenith-card rounded-full"></div>
-                <div className="animate-pulse h-8 w-24 bg-zenith-card rounded"></div>
-              </div>
-            </div>
-          </div>
-        </nav>
-      </header>
-    );
-  }
-  
-  // Don't show navigation for unauthenticated users
-  if (!user && !isAuthenticated) {
-    return null;
-  }
-  
-  // Ensure user is defined for TypeScript - this shouldn't happen based on our checks above
-  // but this keeps TypeScript happy
-  if (!user) {
-    return null;
-  }
-
-  const isManager =
-    user &&
-    [
-      "coordinator",
-      "co_coordinator",
-      "secretary",
-      "media",
-      "president",
-      "vice_president",
-      "innovation_head",
-      "treasurer",
-      "outreach",
-    ].includes(user.role);
-
-  const navigationItems = [
-    { name: "Dashboard", href: "/dashboard", icon: Home },
-    { name: "Clubs", href: "/clubs", icon: Users },
-    { name: "Chat", href: "/chat", icon: MessageSquare },
-    { name: "Calendar", href: "/calendar", icon: Calendar },
-    { name: "Assignments", href: "/assignments", icon: BookOpen },
-    { name: "Settings", href: "/settings", icon: Settings },
-    ...(isManager ? [{ name: "Club Management", href: "/club-management", icon: Settings }] : []),
-  ];
-
-  return (
-    <header className="fixed top-0 inset-x-0 z-50">
-      <nav className="bg-zenith-section backdrop-blur-md border-b border-zenith">
-        <div className="max-w-7xl mx-auto px-4 sm:px-6 lg:px-8">
-          <div className="flex justify-between items-center h-16">
-          {/* Logo */}
-          <Link href="/dashboard">
-            <ZenithLogo size="md" />
-          </Link>
-
-          {/* Navigation Links */}
-          <div className="hidden md:flex items-center space-x-8">
-            {navigationItems.map((item) => {
-              const Icon = item.icon;
-              const isActive =
-                pathname === item.href || pathname.startsWith(item.href + "/");
-
-              return (
-                <Link
-                  key={item.name}
-                  href={item.href}
-                  className={`flex items-center space-x-2 px-3 py-2 rounded-lg text-sm font-medium transition-colors ${
-                    isActive
-                      ? "bg-zenith-accent text-white"
-                      : "text-zenith-secondary hover:text-zenith-primary hover:bg-zenith-card"
-                  }`}
-                >
-                  <Icon size={16} />
-                  <span>{item.name}</span>
-                </Link>
-              );
-            })}
-          </div>
-
-          {/* Right side actions */}
-          <div className="flex items-center space-x-4">
-<<<<<<< HEAD
-=======
-            {/* Theme Toggle */}
-            <ThemeToggle />
-
-            {/* Notifications */}
-            <NotificationBell />
-
->>>>>>> 3d7d0d51
-            {/* User Menu */}
-            <div className="relative">
-              <button
-                onClick={() => setShowUserMenu(!showUserMenu)}
-                className="flex items-center space-x-3 p-2 rounded-lg hover:bg-zenith-card transition-colors"
-              >
-                <UserAvatar 
-                  avatar={user.avatar}
-                  name={user.name}
-                  email={user.email}
-                  size="md"
-                  showOnlineStatus={true}
-                  isOnline={true}
-                />
-                <div className="hidden md:block text-left">
-                  <p className="text-sm font-medium text-zenith-primary">
-                    {user.firstName && user.lastName ? `${user.firstName} ${user.lastName}` : user.name}
-                  </p>
-                  <p className="text-xs text-zenith-muted">
-                    {user.role}
-                  </p>
-                </div>
-                <ChevronDown
-                  size={16}
-                  className="text-zenith-muted"
-                />
-              </button>
-
-              {showUserMenu && (
-                <div className="absolute right-0 mt-2 w-48 bg-zenith-card rounded-lg shadow-lg border border-zenith py-2">
-                  <Link
-                    href="/profile"
-                    className="flex items-center space-x-2 px-4 py-2 text-sm text-zenith-secondary hover:bg-zenith-section"
-                    onClick={() => setShowUserMenu(false)}
-                  >
-                    <User size={16} />
-                    <span>Profile</span>
-                  </Link>
-                  <Link
-                    href="/settings"
-                    className="flex items-center space-x-2 px-4 py-2 text-sm text-zenith-secondary hover:bg-zenith-section"
-                    onClick={() => setShowUserMenu(false)}
-                  >
-                    <Settings size={16} />
-                    <span>Settings</span>
-                  </Link>
-                  <hr className="my-2 border-zenith" />
-                  <button
-                    onClick={handleLogout}
-                    className="flex items-center space-x-2 px-4 py-2 text-sm text-red-500 hover:bg-zenith-section w-full text-left"
-                  >
-                    <LogOut size={16} />
-                    <span>Logout</span>
-                  </button>
-                </div>
-              )}
-            </div>
-          </div>
-        </div>
-      </div>
-
-      {/* Mobile Navigation */}
-      <div className="md:hidden border-t border-zenith">
-        <div className="px-4 py-2 space-y-1">
-          {navigationItems.map((item) => {
-            const Icon = item.icon;
-            const isActive =
-              pathname === item.href || pathname.startsWith(item.href + "/");
-
-            return (
-              <Link
-                key={item.name}
-                href={item.href}
-                className={`flex items-center space-x-2 px-3 py-2 rounded-lg text-sm font-medium transition-colors ${
-                  isActive
-                    ? "bg-zenith-accent text-white"
-                    : "text-zenith-secondary hover:text-zenith-primary hover:bg-zenith-card"
-                }`}
-              >
-                <Icon size={16} />
-                <span>{item.name}</span>
-              </Link>
-            );
-          })}
-        </div>
-      </div>
-    </nav>
-    </header>
-  );
-}
+"use client";
+
+import { useState, useEffect } from "react";
+import Link from "next/link";
+import { useRouter, usePathname } from "next/navigation";
+import {
+  LogOut,
+  Settings,
+  User,
+  Home,
+  Users,
+  Calendar,
+  BookOpen,
+  ChevronDown,
+  MessageSquare,
+  Mail,
+} from "lucide-react";
+import { ZenithLogo } from "@/components/ZenithLogo";
+import { useAuth } from "@/contexts/AuthContext";
+import UserAvatar from "@/components/UserAvatar";
+import ThemeToggle from "@/components/ui/ThemeToggle";
+
+export function NavigationHeader() {
+  const { user, logout, isAuthenticated, isLoading } = useAuth();
+  const router = useRouter();
+  const pathname = usePathname();
+  const [showUserMenu, setShowUserMenu] = useState(false);
+  const [heartbeatCount, setHeartbeatCount] = useState(0);
+
+  // Periodic heartbeat to keep session alive and verify auth status
+  useEffect(() => {
+    const heartbeat = setInterval(() => {
+      setHeartbeatCount(prev => prev + 1);
+    }, 60000); // Check every minute
+    
+    return () => clearInterval(heartbeat);
+  }, []);
+  
+  // Re-check auth status periodically
+  useEffect(() => {
+    const checkAuth = async () => {
+      try {
+        const response = await fetch("/api/auth/check");
+        if (!response.ok) {
+          console.log("Auth check failed, session may be expired");
+          // Don't logout automatically - let the AuthContext handle it
+        }
+      } catch (error) {
+        console.error("Auth heartbeat error:", error);
+      }
+    };
+    
+    if (isAuthenticated && !isLoading) {
+      checkAuth();
+    }
+  }, [heartbeatCount, isAuthenticated, isLoading]);
+
+  // // Fetch notifications when component loads or auth status changes
+  // useEffect(() => {
+  //   const fetchNotifications = async () => {
+  //     if (!user || !user.id) return;
+
+  //     try {
+  //       const token = localStorage.getItem("zenith-token");
+  //       const response = await fetch(`/api/notifications?userId=${user.id}`, {
+  //         headers: {
+  //           Authorization: `Bearer ${token}`,
+  //         },
+  //       });
+
+  //       if (response.ok) {
+  //         const data = await response.json();
+  //         setNotifications(data);
+  //         const unread = data.filter((n: { read: boolean }) => !n.read).length;
+  //         setUnreadCount(unread);
+  //       }
+  //     } catch (error) {
+  //       console.error("Error fetching notifications:", error);
+  //     }
+  //   };
+
+  //   fetchNotifications();
+  // }, [user]);
+
+  const handleLogout = () => {
+    logout();
+    router.push("/");
+  };
+
+  // Show loading placeholder if we're still checking auth
+  if (isLoading) {
+    return (
+      <header className="fixed top-0 inset-x-0 z-50">
+        <nav className="bg-zenith-section backdrop-blur-md border-b border-zenith">
+          <div className="max-w-7xl mx-auto px-4 sm:px-6 lg:px-8">
+            <div className="flex justify-between items-center h-16">
+              <div className="flex">
+                <ZenithLogo size="md" />
+              </div>
+              <div className="flex items-center space-x-4">
+                <div className="animate-pulse h-8 w-8 bg-zenith-card rounded-full"></div>
+                <div className="animate-pulse h-8 w-8 bg-zenith-card rounded-full"></div>
+                <div className="animate-pulse h-8 w-8 bg-zenith-card rounded-full"></div>
+                <div className="animate-pulse h-8 w-24 bg-zenith-card rounded"></div>
+              </div>
+            </div>
+          </div>
+        </nav>
+      </header>
+    );
+  }
+  
+  // Don't show navigation for unauthenticated users
+  if (!user && !isAuthenticated) {
+    return null;
+  }
+  
+  // Ensure user is defined for TypeScript - this shouldn't happen based on our checks above
+  // but this keeps TypeScript happy
+  if (!user) {
+    return null;
+  }
+
+  const isManager =
+    user &&
+    [
+      "coordinator",
+      "co_coordinator",
+      "secretary",
+      "media",
+      "president",
+      "vice_president",
+      "innovation_head",
+      "treasurer",
+      "outreach",
+    ].includes(user.role);
+
+  const navigationItems = [
+    { name: "Dashboard", href: "/dashboard", icon: Home },
+    { name: "Clubs", href: "/clubs", icon: Users },
+    { name: "Chat", href: "/chat", icon: MessageSquare },
+    { name: "Calendar", href: "/calendar", icon: Calendar },
+    { name: "Assignments", href: "/assignments", icon: BookOpen },
+    { name: "Settings", href: "/settings", icon: Settings },
+    ...(isManager ? [{ name: "Club Management", href: "/club-management", icon: Settings }] : []),
+  ];
+
+  return (
+    <header className="fixed top-0 inset-x-0 z-50">
+      <nav className="bg-zenith-section backdrop-blur-md border-b border-zenith">
+        <div className="max-w-7xl mx-auto px-4 sm:px-6 lg:px-8">
+          <div className="flex justify-between items-center h-16">
+          {/* Logo */}
+          <Link href="/dashboard">
+            <ZenithLogo size="md" />
+          </Link>
+
+          {/* Navigation Links */}
+          <div className="hidden md:flex items-center space-x-8">
+            {navigationItems.map((item) => {
+              const Icon = item.icon;
+              const isActive =
+                pathname === item.href || pathname.startsWith(item.href + "/");
+
+              return (
+                <Link
+                  key={item.name}
+                  href={item.href}
+                  className={`flex items-center space-x-2 px-3 py-2 rounded-lg text-sm font-medium transition-colors ${
+                    isActive
+                      ? "bg-zenith-accent text-white"
+                      : "text-zenith-secondary hover:text-zenith-primary hover:bg-zenith-card"
+                  }`}
+                >
+                  <Icon size={16} />
+                  <span>{item.name}</span>
+                </Link>
+              );
+            })}
+          </div>
+
+          {/* Right side actions */}
+          <div className="flex items-center space-x-4">
+            {/* Theme Toggle */}
+            <ThemeToggle />
+
+            {/* User Menu */}
+            <div className="relative">
+              <button
+                onClick={() => setShowUserMenu(!showUserMenu)}
+                className="flex items-center space-x-3 p-2 rounded-lg hover:bg-zenith-card transition-colors"
+              >
+                <UserAvatar 
+                  avatar={user.avatar}
+                  name={user.name}
+                  email={user.email}
+                  size="md"
+                  showOnlineStatus={true}
+                  isOnline={true}
+                />
+                <div className="hidden md:block text-left">
+                  <p className="text-sm font-medium text-zenith-primary">
+                    {user.firstName && user.lastName ? `${user.firstName} ${user.lastName}` : user.name}
+                  </p>
+                  <p className="text-xs text-zenith-muted">
+                    {user.role}
+                  </p>
+                </div>
+                <ChevronDown
+                  size={16}
+                  className="text-zenith-muted"
+                />
+              </button>
+
+              {showUserMenu && (
+                <div className="absolute right-0 mt-2 w-48 bg-zenith-card rounded-lg shadow-lg border border-zenith py-2">
+                  <Link
+                    href="/profile"
+                    className="flex items-center space-x-2 px-4 py-2 text-sm text-zenith-secondary hover:bg-zenith-section"
+                    onClick={() => setShowUserMenu(false)}
+                  >
+                    <User size={16} />
+                    <span>Profile</span>
+                  </Link>
+                  <Link
+                    href="/settings"
+                    className="flex items-center space-x-2 px-4 py-2 text-sm text-zenith-secondary hover:bg-zenith-section"
+                    onClick={() => setShowUserMenu(false)}
+                  >
+                    <Settings size={16} />
+                    <span>Settings</span>
+                  </Link>
+                  <hr className="my-2 border-zenith" />
+                  <button
+                    onClick={handleLogout}
+                    className="flex items-center space-x-2 px-4 py-2 text-sm text-red-500 hover:bg-zenith-section w-full text-left"
+                  >
+                    <LogOut size={16} />
+                    <span>Logout</span>
+                  </button>
+                </div>
+              )}
+            </div>
+          </div>
+        </div>
+      </div>
+
+      {/* Mobile Navigation */}
+      <div className="md:hidden border-t border-zenith">
+        <div className="px-4 py-2 space-y-1">
+          {navigationItems.map((item) => {
+            const Icon = item.icon;
+            const isActive =
+              pathname === item.href || pathname.startsWith(item.href + "/");
+
+            return (
+              <Link
+                key={item.name}
+                href={item.href}
+                className={`flex items-center space-x-2 px-3 py-2 rounded-lg text-sm font-medium transition-colors ${
+                  isActive
+                    ? "bg-zenith-accent text-white"
+                    : "text-zenith-secondary hover:text-zenith-primary hover:bg-zenith-card"
+                }`}
+              >
+                <Icon size={16} />
+                <span>{item.name}</span>
+              </Link>
+            );
+          })}
+        </div>
+      </div>
+    </nav>
+    </header>
+  );
+}