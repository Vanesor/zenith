--- conflicted
+++ resolved
@@ -1,481 +1,3 @@
-<<<<<<< HEAD
-"use client";
-
-import { useEffect, useState } from "react";
-import Link from "next/link";
-import { motion } from "framer-motion";
-import {
-  Bell,
-  Calendar,
-  Users,
-  BookOpen,
-  MessageSquare,
-  Settings,
-  Code,
-  GraduationCap,
-  Heart,
-  Clock,
-  MapPin,
-} from "lucide-react";
-import ZenChatbot from "@/components/ZenChatbot";
-import { useAuth } from "@/contexts/AuthContext";
-import { useRouter } from "next/navigation";
-
-// Icon mapping for clubs
-const iconMap: Record<string, React.ComponentType<{ className?: string }>> = {
-  Code: Code,
-  MessageSquare: MessageSquare,
-  GraduationCap: GraduationCap,
-  Heart: Heart,
-};
-
-interface Club {
-  id: string;
-  name: string;
-  type: string;
-  description: string;
-  icon: string;
-  color: string;
-  member_count: number;
-  upcoming_events: number;
-}
-
-interface Announcement {
-  id: string;
-  title: string;
-  content: string;
-  type: string;
-  priority: string;
-  created_at: string;
-  club_name: string;
-  club_color: string;
-  author_name: string;
-}
-
-interface Event {
-  id: string;
-  title: string;
-  description: string;
-  event_date: string;
-  event_time: string;
-  location: string;
-  club_name: string;
-  club_color: string;
-  organizer_name: string;
-}
-
-interface Post {
-  id: string;
-  title: string;
-  content: string;
-  created_at: string;
-  club_name: string;
-  club_color: string;
-  author_name: string;
-}
-
-interface DashboardData {
-  clubs: Club[];
-  announcements: Announcement[];
-  upcomingEvents: Event[];
-  recentPosts: Post[];
-}
-
-export default function DashboardPage() {
-  const { user, logout, isLoading } = useAuth();
-  const router = useRouter();
-  const [dashboardData, setDashboardData] = useState<DashboardData | null>(
-    null
-  );
-  const [loading, setLoading] = useState(true);
-  const [error, setError] = useState<string | null>(null);
-
-  useEffect(() => {
-    // Don't redirect during initial loading
-    if (isLoading) {
-      return;
-    }
-
-    if (!user) {
-      router.push("/login");
-      return;
-    }
-
-    const fetchDashboardData = async () => {
-      try {
-        const token = localStorage.getItem("zenith-token");
-        if (!token) {
-          logout();
-          router.push("/login");
-          return;
-        }
-
-        const response = await fetch("/api/dashboard", {
-          headers: {
-            Authorization: `Bearer ${token}`,
-            "Content-Type": "application/json",
-          },
-        });
-        
-        if (response.status === 401) {
-          logout();
-          router.push("/login");
-          return;
-        }
-        
-        if (!response.ok) throw new Error("Failed to fetch dashboard data");
-        const data = await response.json();
-        setDashboardData(data);
-      } catch (err) {
-        setError("Failed to load dashboard data");
-        console.error("Dashboard data fetch error:", err);
-      } finally {
-        setLoading(false);
-      }
-    };
-
-    fetchDashboardData();
-  }, [user, router, logout, isLoading]);
-
-  // Show loading spinner during auth validation
-  if (isLoading) {
-    return (
-      <div className="flex items-center justify-center min-h-screen">
-        <div className="animate-spin rounded-full h-32 w-32 border-b-2 border-blue-500"></div>
-      </div>
-    );
-  }
-
-  if (!user) {
-    return null;
-  }
-
-  if (loading) {
-    return (
-      <div className="min-h-screen bg-gray-50 dark:bg-gray-900 flex items-center justify-center">
-        <div className="text-center">
-          <div className="animate-spin rounded-full h-32 w-32 border-b-2 border-blue-600 mx-auto mb-4"></div>
-          <p className="text-gray-600 dark:text-gray-400">
-            Loading dashboard...
-          </p>
-        </div>
-      </div>
-    );
-  }
-
-  if (error || !dashboardData) {
-    return (
-      <div className="min-h-screen bg-gray-50 dark:bg-gray-900 flex items-center justify-center">
-        <div className="text-center">
-          <h1 className="text-2xl font-bold text-gray-900 dark:text-white mb-4">
-            Unable to load dashboard
-          </h1>
-          <p className="text-gray-600 dark:text-gray-400 mb-4">{error}</p>
-          <button
-            onClick={() => window.location.reload()}
-            className="px-4 py-2 bg-blue-600 text-white rounded-lg hover:bg-blue-700"
-          >
-            Retry
-          </button>
-        </div>
-      </div>
-    );
-  }
-
-  const { clubs, announcements, upcomingEvents } = dashboardData;
-
-  return (
-    <div className="min-h-screen bg-gray-50 dark:bg-gray-900">
-      <div className="max-w-7xl w-full mx-auto px-4 sm:px-6 lg:px-8 py-8">
-        {/* Welcome Section */}
-        <div className="mb-8">
-          <h1 className="text-3xl font-bold text-gray-900 dark:text-white mb-2">
-            Welcome back, {user.name}!
-          </h1>
-          <p className="text-gray-600 dark:text-gray-400">
-            Here&apos;s what&apos;s happening in your clubs today.
-          </p>
-        </div>
-
-      {/* Stats Cards */}
-      <div className="grid grid-cols-1 md:grid-cols-4 gap-6 mb-8">
-        <div className="bg-white dark:bg-gray-800 rounded-xl p-6 shadow-lg">
-          <div className="flex items-center justify-between">
-            <div>
-              <p className="text-sm text-gray-600 dark:text-gray-400">
-                Clubs Joined
-              </p>
-              <p className="text-2xl font-bold text-gray-900 dark:text-white">
-                {user?.club_id ? 1 : 0}
-              </p>
-            </div>
-            <Users className="w-8 h-8 text-blue-600" />
-          </div>
-        </div>
-
-        <div className="bg-white dark:bg-gray-800 rounded-xl p-6 shadow-lg">
-          <div className="flex items-center justify-between">
-            <div>
-              <p className="text-sm text-gray-600 dark:text-gray-400">
-                Upcoming Events
-              </p>
-              <p className="text-2xl font-bold text-gray-900 dark:text-white">
-                {upcomingEvents.length}
-              </p>
-            </div>
-            <Calendar className="w-8 h-8 text-green-600" />
-          </div>
-        </div>
-
-        <div className="bg-white dark:bg-gray-800 rounded-xl p-6 shadow-lg">
-          <div className="flex items-center justify-between">
-            <div>
-              <p className="text-sm text-gray-600 dark:text-gray-400">
-                Announcements
-              </p>
-              <p className="text-2xl font-bold text-gray-900 dark:text-white">
-                {announcements.length}
-              </p>
-            </div>
-            <Bell className="w-8 h-8 text-yellow-600" />
-          </div>
-        </div>
-
-        <div className="bg-white dark:bg-gray-800 rounded-xl p-6 shadow-lg">
-          <div className="flex items-center justify-between">
-            <div>
-              <p className="text-sm text-gray-600 dark:text-gray-400">
-                Assignments
-              </p>
-              <p className="text-2xl font-bold text-gray-900 dark:text-white">
-                5
-              </p>
-            </div>
-            <BookOpen className="w-8 h-8 text-purple-600" />
-          </div>
-        </div>
-      </div>
-
-      <div className="grid grid-cols-1 lg:grid-cols-3 gap-8">
-        {/* Main Content */}
-        <div className="lg:col-span-2 space-y-8">
-          {/* My Clubs */}
-          <div className="bg-white dark:bg-gray-800 rounded-xl p-6 shadow-lg">
-            <h2 className="text-xl font-semibold text-gray-900 dark:text-white mb-6">
-              My Clubs
-            </h2>
-            <div className="grid grid-cols-1 md:grid-cols-2 gap-4">
-              {/* Debug information */}
-              <div className="hidden">
-                <pre>User club_id: {JSON.stringify(user?.club_id)}</pre>
-                <pre>Available clubs: {JSON.stringify(clubs?.map(c => c.id))}</pre>
-              </div>
-              
-              {user?.club_id ? (
-                // Show the single club the user is a member of
-                (() => {
-                  const filteredClubs = clubs.filter((club) => club.id === user.club_id);
-                  
-                  if (filteredClubs.length === 0) {
-                    return (
-                      <div className="col-span-2 p-4 text-center">
-                        <p className="text-gray-500 dark:text-gray-400">Your club was not found. Please refresh the page.</p>
-                      </div>
-                    );
-                  }
-                  
-                  return filteredClubs.map((club) => {
-                    const IconComponent = iconMap[club.icon] || Code;
-                    return (
-                      <Link
-                        key={club.id}
-                        href={`/clubs/${club.id}`}
-                        className="block"
-                      >
-                        <motion.div
-                          whileHover={{ scale: 1.02 }}
-                          className="p-4 rounded-lg border border-gray-200 dark:border-gray-700 hover:border-blue-300 dark:hover:border-blue-600 transition-colors"
-                        >
-                          <div className="flex items-center space-x-3 mb-3">
-                            <div
-                              className={`w-10 h-10 bg-gradient-to-r ${club.color} rounded-lg flex items-center justify-center`}
-                            >
-                              <IconComponent className="text-white w-5 h-5" />
-                            </div>
-                            <div>
-                              <h3 className="font-semibold text-gray-900 dark:text-white">
-                                {club.name}
-                              </h3>
-                              <p className="text-sm text-gray-600 dark:text-gray-400">
-                                {club.type}
-                              </p>
-                            </div>
-                          </div>
-                          <p className="text-sm text-gray-600 dark:text-gray-400 mb-3">
-                            {club.description}
-                          </p>
-                          <div className="flex justify-between text-xs text-gray-500 dark:text-gray-500">
-                            <span>{club.member_count} members</span>
-                            <span>{club.upcoming_events} events</span>
-                          </div>
-                        </motion.div>
-                      </Link>
-                    );
-                  });
-                })()
-              ) : (
-                // Show message if user hasn't joined any club
-                <div className="col-span-2 text-center py-8">
-                  <p className="text-gray-500 dark:text-gray-400 mb-4">
-                    You haven&apos;t joined any club yet.
-                  </p>
-                  <Link
-                    href="/clubs"
-                    className="inline-flex items-center px-4 py-2 bg-blue-600 text-white rounded-lg hover:bg-blue-700 transition-colors"
-                  >
-                    Browse Clubs
-                  </Link>
-                </div>
-              )}
-            </div>
-
-            <Link
-              href="/clubs"
-              className="mt-4 inline-flex items-center text-blue-600 dark:text-blue-400 hover:text-blue-800 dark:hover:text-blue-300 text-sm font-medium"
-            >
-              Explore all clubs →
-            </Link>
-          </div>
-
-          {/* Recent Announcements */}
-          <div className="bg-white dark:bg-gray-800 rounded-xl p-6 shadow-lg">
-            <h2 className="text-xl font-semibold text-gray-900 dark:text-white mb-6">
-              Recent Announcements
-            </h2>
-            <div className="space-y-4">
-              {announcements.map((announcement) => (
-                <div
-                  key={announcement.id}
-                  className="p-4 rounded-lg border border-gray-200 dark:border-gray-700 hover:border-blue-300 dark:hover:border-blue-600 transition-colors"
-                >
-                  <div className="flex items-start justify-between mb-2">
-                    <h3 className="font-semibold text-gray-900 dark:text-white">
-                      {announcement.title}
-                    </h3>
-                    <span
-                      className={`px-2 py-1 rounded-full text-xs ${
-                        announcement.priority === "high"
-                          ? "bg-red-100 dark:bg-red-900/20 text-red-800 dark:text-red-300"
-                          : announcement.priority === "medium"
-                          ? "bg-yellow-100 dark:bg-yellow-900/20 text-yellow-800 dark:text-yellow-300"
-                          : "bg-gray-100 dark:bg-gray-700 text-gray-800 dark:text-gray-300"
-                      }`}
-                    >
-                      {announcement.priority}
-                    </span>
-                  </div>
-                  <p className="text-sm text-gray-600 dark:text-gray-400 mb-2">
-                    {announcement.content}
-                  </p>
-                  <div className="flex items-center justify-between text-xs text-gray-500 dark:text-gray-500">
-                    <span>{announcement.club_name}</span>
-                    <span>
-                      {new Date(announcement.created_at).toLocaleDateString()}
-                    </span>
-                  </div>
-                </div>
-              ))}
-            </div>
-          </div>
-        </div>
-
-        {/* Sidebar */}
-        <div className="space-y-6">
-          {/* Upcoming Events */}
-          <div className="bg-white dark:bg-gray-800 rounded-xl p-6 shadow-lg">
-            <h2 className="text-lg font-semibold text-gray-900 dark:text-white mb-4">
-              Upcoming Events
-            </h2>
-            <div className="space-y-4">
-              {upcomingEvents.map((event) => (
-                <div
-                  key={event.id}
-                  className="border-l-4 border-blue-500 pl-4"
-                >
-                  <h3 className="font-medium text-gray-900 dark:text-white text-sm">
-                    {event.title}
-                  </h3>
-                  <p className="text-xs text-gray-600 dark:text-gray-400 mb-1">
-                    {event.club_name}
-                  </p>
-                  <div className="flex items-center text-xs text-gray-500 dark:text-gray-500 space-x-2">
-                    <Clock size={12} />
-                    <span>
-                      {event.event_date} at {event.event_time}
-                    </span>
-                  </div>
-                  <div className="flex items-center text-xs text-gray-500 dark:text-gray-500 space-x-2 mt-1">
-                    <MapPin size={12} />
-                    <span>{event.location}</span>
-                  </div>
-                </div>
-              ))}
-            </div>
-
-            <Link
-              href="/events"
-              className="mt-4 inline-flex items-center text-blue-600 dark:text-blue-400 hover:text-blue-800 dark:hover:text-blue-300 text-sm font-medium"
-            >
-              View all events →
-            </Link>
-          </div>
-
-          {/* Quick Actions */}
-          <div className="bg-white dark:bg-gray-800 rounded-xl p-6 shadow-lg">
-            <h2 className="text-lg font-semibold text-gray-900 dark:text-white mb-4">
-              Quick Actions
-            </h2>
-            <div className="space-y-3">
-              <Link
-                href="/assignments"
-                className="flex items-center space-x-3 p-3 rounded-lg hover:bg-gray-100 dark:hover:bg-gray-700 transition-colors"
-              >
-                <BookOpen size={16} className="text-purple-600" />
-                <span className="text-sm text-gray-900 dark:text-white">
-                  View Assignments
-                </span>
-              </Link>
-
-              <Link
-                href="/calendar"
-                className="flex items-center space-x-3 p-3 rounded-lg hover:bg-gray-100 dark:hover:bg-gray-700 transition-colors"
-              >
-                <Calendar size={16} className="text-blue-600" />
-                <span className="text-sm text-gray-900 dark:text-white">
-                  Calendar & Events
-                </span>
-              </Link>
-
-              <Link
-                href="/profile"
-                className="flex items-center space-x-3 p-3 rounded-lg hover:bg-gray-100 dark:hover:bg-gray-700 transition-colors"
-              >
-                <Settings size={16} className="text-gray-600" />
-                <span className="text-sm text-gray-900 dark:text-white">
-                  Profile Settings
-                </span>
-              </Link>
-            </div>
-          </div>
-        </div>
-      </div>
-
-      <ZenChatbot />
-      </div>
-    </div>
-  );
-}
-=======
 "use client";
 
 import { useEffect, useState } from "react";
@@ -950,7 +472,6 @@
       </div>
 
       <ZenChatbot />
-    </div>
+      </div>
   );
-}
->>>>>>> 3d7d0d51
+}